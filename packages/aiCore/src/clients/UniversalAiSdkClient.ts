--- conflicted
+++ resolved
@@ -75,7 +75,7 @@
  * ```
  */
 
-import { experimental_generateImage as generateImage, generateObject, generateText, streamObject, streamText } from 'ai'
+import { generateObject, generateText, streamObject, streamText } from 'ai'
 
 import { ApiClientFactory } from './ApiClientFactory'
 import { type ProviderId, type ProviderSettingsMap } from './types'
@@ -204,10 +204,6 @@
 /**
  * 创建客户端实例的工厂函数
  */
-<<<<<<< HEAD
-export function createUniversalClient(providerId: string, options: ProviderOptions): UniversalAiSdkClient {
-  return new UniversalAiSdkClient(providerId, options)
-=======
 export function createUniversalClient<T extends ProviderId>(
   providerId: T,
   options: ProviderSettingsMap[T]
@@ -229,5 +225,4 @@
   config: ProviderSettingsMap['openai-compatible']
 ): UniversalAiSdkClient<'openai-compatible'> {
   return UniversalAiSdkClient.createOpenAICompatible(config)
->>>>>>> f9c7ae51
 }