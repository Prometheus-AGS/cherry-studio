--- conflicted
+++ resolved
@@ -5,13 +5,8 @@
 import { getBinaryPath, isBinaryExists, runInstallScript } from '@main/utils/process'
 import { handleZoomFactor } from '@main/utils/zoom'
 import { IpcChannel } from '@shared/IpcChannel'
-<<<<<<< HEAD
 import { FileMetadata, Provider, Shortcut, ThemeMode } from '@types'
-import { BrowserWindow, ipcMain, nativeTheme, session, shell } from 'electron'
-=======
-import { Shortcut, ThemeMode } from '@types'
 import { BrowserWindow, ipcMain, session, shell } from 'electron'
->>>>>>> cc2810b1
 import log from 'electron-log'
 import { Notification } from 'src/renderer/src/types/notification'
 
@@ -21,10 +16,7 @@
 import CopilotService from './services/CopilotService'
 import { ExportService } from './services/ExportService'
 import FileStorage from './services/FileStorage'
-<<<<<<< HEAD
 import FileService from './services/FileSystemService'
-=======
->>>>>>> cc2810b1
 import KnowledgeService from './services/KnowledgeService'
 import mcpService from './services/MCPService'
 import NotificationService from './services/NotificationService'
