--- conflicted
+++ resolved
@@ -261,15 +261,12 @@
       ipcRenderer.invoke(IpcChannel.Mcp_GetResource, { server, uri }),
     getInstallInfo: () => ipcRenderer.invoke(IpcChannel.Mcp_GetInstallInfo),
     checkMcpConnectivity: (server: any) => ipcRenderer.invoke(IpcChannel.Mcp_CheckConnectivity, server),
-<<<<<<< HEAD
     uploadDxt: async (file: File) => {
       const buffer = await file.arrayBuffer()
       return ipcRenderer.invoke(IpcChannel.Mcp_UploadDxt, buffer, file.name)
-    }
-=======
+    },
     abortTool: (callId: string) => ipcRenderer.invoke(IpcChannel.Mcp_AbortTool, callId),
     setProgress: (progress: number) => ipcRenderer.invoke(IpcChannel.Mcp_SetProgress, progress)
->>>>>>> 55648350
   },
   python: {
     execute: (script: string, context?: Record<string, any>, timeout?: number) =>
