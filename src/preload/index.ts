import type { ExtractChunkData } from '@cherrystudio/embedjs-interfaces'
import { electronAPI } from '@electron-toolkit/preload'
import { IpcChannel } from '@shared/IpcChannel'
import { FileType, KnowledgeBaseParams, KnowledgeItem, MCPServer, Shortcut, WebDavConfig } from '@types'
import { contextBridge, ipcRenderer, OpenDialogOptions, shell, webUtils } from 'electron'
import { Notification } from 'src/renderer/src/types/notification'
import { CreateDirectoryOptions } from 'webdav'

import type { ActionItem } from '../renderer/src/types/selectionTypes'

// Custom APIs for renderer
const api = {
  getAppInfo: () => ipcRenderer.invoke(IpcChannel.App_Info),
  reload: () => ipcRenderer.invoke(IpcChannel.App_Reload),
  setProxy: (proxy: string | undefined) => ipcRenderer.invoke(IpcChannel.App_Proxy, proxy),
  checkForUpdate: () => ipcRenderer.invoke(IpcChannel.App_CheckForUpdate),
  showUpdateDialog: () => ipcRenderer.invoke(IpcChannel.App_ShowUpdateDialog),
  setLanguage: (lang: string) => ipcRenderer.invoke(IpcChannel.App_SetLanguage, lang),
  setLaunchOnBoot: (isActive: boolean) => ipcRenderer.invoke(IpcChannel.App_SetLaunchOnBoot, isActive),
  setLaunchToTray: (isActive: boolean) => ipcRenderer.invoke(IpcChannel.App_SetLaunchToTray, isActive),
  setTray: (isActive: boolean) => ipcRenderer.invoke(IpcChannel.App_SetTray, isActive),
  setTrayOnClose: (isActive: boolean) => ipcRenderer.invoke(IpcChannel.App_SetTrayOnClose, isActive),
  restartTray: () => ipcRenderer.invoke(IpcChannel.App_RestartTray),
  setTheme: (theme: 'light' | 'dark' | 'auto') => ipcRenderer.invoke(IpcChannel.App_SetTheme, theme),
  handleZoomFactor: (delta: number, reset: boolean = false) =>
    ipcRenderer.invoke(IpcChannel.App_HandleZoomFactor, delta, reset),
  setAutoUpdate: (isActive: boolean) => ipcRenderer.invoke(IpcChannel.App_SetAutoUpdate, isActive),
  openWebsite: (url: string) => ipcRenderer.invoke(IpcChannel.Open_Website, url),
  getCacheSize: () => ipcRenderer.invoke(IpcChannel.App_GetCacheSize),
  clearCache: () => ipcRenderer.invoke(IpcChannel.App_ClearCache),
  notification: {
    send: (notification: Notification) => ipcRenderer.invoke(IpcChannel.Notification_Send, notification)
  },
  system: {
    getDeviceType: () => ipcRenderer.invoke(IpcChannel.System_GetDeviceType),
    getHostname: () => ipcRenderer.invoke(IpcChannel.System_GetHostname)
  },
  devTools: {
    toggle: () => ipcRenderer.invoke(IpcChannel.System_ToggleDevTools)
  },
  zip: {
    compress: (text: string) => ipcRenderer.invoke(IpcChannel.Zip_Compress, text),
    decompress: (text: Buffer) => ipcRenderer.invoke(IpcChannel.Zip_Decompress, text)
  },
  backup: {
    backup: (fileName: string, data: string, destinationPath?: string, skipBackupFile?: boolean) =>
      ipcRenderer.invoke(IpcChannel.Backup_Backup, fileName, data, destinationPath, skipBackupFile),
    restore: (backupPath: string) => ipcRenderer.invoke(IpcChannel.Backup_Restore, backupPath),
    backupToWebdav: (data: string, webdavConfig: WebDavConfig) =>
      ipcRenderer.invoke(IpcChannel.Backup_BackupToWebdav, data, webdavConfig),
    restoreFromWebdav: (webdavConfig: WebDavConfig) =>
      ipcRenderer.invoke(IpcChannel.Backup_RestoreFromWebdav, webdavConfig),
    listWebdavFiles: (webdavConfig: WebDavConfig) =>
      ipcRenderer.invoke(IpcChannel.Backup_ListWebdavFiles, webdavConfig),
    checkConnection: (webdavConfig: WebDavConfig) =>
      ipcRenderer.invoke(IpcChannel.Backup_CheckConnection, webdavConfig),
    createDirectory: (webdavConfig: WebDavConfig, path: string, options?: CreateDirectoryOptions) =>
      ipcRenderer.invoke(IpcChannel.Backup_CreateDirectory, webdavConfig, path, options),
    deleteWebdavFile: (fileName: string, webdavConfig: WebDavConfig) =>
      ipcRenderer.invoke(IpcChannel.Backup_DeleteWebdavFile, fileName, webdavConfig)
  },
  file: {
    select: (options?: OpenDialogOptions) => ipcRenderer.invoke(IpcChannel.File_Select, options),
    upload: (file: FileType) => ipcRenderer.invoke(IpcChannel.File_Upload, file),
    delete: (fileId: string) => ipcRenderer.invoke(IpcChannel.File_Delete, fileId),
    deleteDir: (dirPath: string) => ipcRenderer.invoke(IpcChannel.File_DeleteDir, dirPath),
    read: (fileId: string) => ipcRenderer.invoke(IpcChannel.File_Read, fileId),
    clear: () => ipcRenderer.invoke(IpcChannel.File_Clear),
    get: (filePath: string) => ipcRenderer.invoke(IpcChannel.File_Get, filePath),
    create: (fileName: string) => ipcRenderer.invoke(IpcChannel.File_Create, fileName),
    write: (filePath: string, data: Uint8Array | string) => ipcRenderer.invoke(IpcChannel.File_Write, filePath, data),
    writeWithId: (id: string, content: string) => ipcRenderer.invoke(IpcChannel.File_WriteWithId, id, content),
    open: (options?: OpenDialogOptions) => ipcRenderer.invoke(IpcChannel.File_Open, options),
    openPath: (path: string) => ipcRenderer.invoke(IpcChannel.File_OpenPath, path),
    save: (path: string, content: string | NodeJS.ArrayBufferView, options?: any) =>
      ipcRenderer.invoke(IpcChannel.File_Save, path, content, options),
    selectFolder: () => ipcRenderer.invoke(IpcChannel.File_SelectFolder),
    saveImage: (name: string, data: string) => ipcRenderer.invoke(IpcChannel.File_SaveImage, name, data),
    binaryImage: (fileId: string) => ipcRenderer.invoke(IpcChannel.File_BinaryImage, fileId),
    base64Image: (fileId: string) => ipcRenderer.invoke(IpcChannel.File_Base64Image, fileId),
<<<<<<< HEAD
    base64File: (fileId: string) => ipcRenderer.invoke(IpcChannel.File_Base64File, fileId),
    download: (url: string) => ipcRenderer.invoke(IpcChannel.File_Download, url),
    copy: (fileId: string, destPath: string) => ipcRenderer.invoke(IpcChannel.File_Copy, fileId, destPath)
=======
    download: (url: string, isUseContentType?: boolean) => ipcRenderer.invoke(IpcChannel.File_Download, url, isUseContentType),
    copy: (fileId: string, destPath: string) => ipcRenderer.invoke(IpcChannel.File_Copy, fileId, destPath),
    binaryImage: (fileId: string) => ipcRenderer.invoke(IpcChannel.File_BinaryImage, fileId),
    base64File: (fileId: string) => ipcRenderer.invoke(IpcChannel.File_Base64File, fileId),
    getPathForFile: (file: File) => webUtils.getPathForFile(file)
>>>>>>> 2ba4e51e
  },
  fs: {
    read: (path: string) => ipcRenderer.invoke(IpcChannel.Fs_Read, path)
  },
  export: {
    toWord: (markdown: string, fileName: string) => ipcRenderer.invoke(IpcChannel.Export_Word, markdown, fileName)
  },
  openPath: (path: string) => ipcRenderer.invoke(IpcChannel.Open_Path, path),
  shortcuts: {
    update: (shortcuts: Shortcut[]) => ipcRenderer.invoke(IpcChannel.Shortcuts_Update, shortcuts)
  },
  knowledgeBase: {
    create: (base: KnowledgeBaseParams) => ipcRenderer.invoke(IpcChannel.KnowledgeBase_Create, base),
    reset: (base: KnowledgeBaseParams) => ipcRenderer.invoke(IpcChannel.KnowledgeBase_Reset, base),
    delete: (id: string) => ipcRenderer.invoke(IpcChannel.KnowledgeBase_Delete, id),
    add: ({
      base,
      item,
      forceReload = false
    }: {
      base: KnowledgeBaseParams
      item: KnowledgeItem
      forceReload?: boolean
    }) => ipcRenderer.invoke(IpcChannel.KnowledgeBase_Add, { base, item, forceReload }),
    remove: ({ uniqueId, uniqueIds, base }: { uniqueId: string; uniqueIds: string[]; base: KnowledgeBaseParams }) =>
      ipcRenderer.invoke(IpcChannel.KnowledgeBase_Remove, { uniqueId, uniqueIds, base }),
    search: ({ search, base }: { search: string; base: KnowledgeBaseParams }) =>
      ipcRenderer.invoke(IpcChannel.KnowledgeBase_Search, { search, base }),
    rerank: ({ search, base, results }: { search: string; base: KnowledgeBaseParams; results: ExtractChunkData[] }) =>
      ipcRenderer.invoke(IpcChannel.KnowledgeBase_Rerank, { search, base, results })
  },
  window: {
    setMinimumSize: (width: number, height: number) =>
      ipcRenderer.invoke(IpcChannel.Windows_SetMinimumSize, width, height),
    resetMinimumSize: () => ipcRenderer.invoke(IpcChannel.Windows_ResetMinimumSize)
  },
<<<<<<< HEAD
  fileService: {
    upload: (type: string, apiKey: string, file: FileType) =>
      ipcRenderer.invoke(IpcChannel.FileService_Upload, type, apiKey, file),
    list: (type: string, apiKey: string) => ipcRenderer.invoke(IpcChannel.FileService_List, type, apiKey),
    delete: (type: string, apiKey: string, fileId: string) =>
      ipcRenderer.invoke(IpcChannel.FileService_Delete, type, apiKey, fileId),
    retrieve: (type: string, apiKey: string, fileId: string) =>
      ipcRenderer.invoke(IpcChannel.FileService_Retrieve, type, apiKey, fileId)
  },
  selectionMenu: {
    action: (action: string) => ipcRenderer.invoke('selection-menu:action', action)
=======
  gemini: {
    uploadFile: (file: FileType, { apiKey, baseURL }: { apiKey: string; baseURL: string }) =>
      ipcRenderer.invoke(IpcChannel.Gemini_UploadFile, file, { apiKey, baseURL }),
    base64File: (file: FileType) => ipcRenderer.invoke(IpcChannel.Gemini_Base64File, file),
    retrieveFile: (file: FileType, apiKey: string) => ipcRenderer.invoke(IpcChannel.Gemini_RetrieveFile, file, apiKey),
    listFiles: (apiKey: string) => ipcRenderer.invoke(IpcChannel.Gemini_ListFiles, apiKey),
    deleteFile: (fileId: string, apiKey: string) => ipcRenderer.invoke(IpcChannel.Gemini_DeleteFile, fileId, apiKey)
>>>>>>> 2ba4e51e
  },
  config: {
    set: (key: string, value: any) => ipcRenderer.invoke(IpcChannel.Config_Set, key, value),
    get: (key: string) => ipcRenderer.invoke(IpcChannel.Config_Get, key)
  },
  miniWindow: {
    show: () => ipcRenderer.invoke(IpcChannel.MiniWindow_Show),
    hide: () => ipcRenderer.invoke(IpcChannel.MiniWindow_Hide),
    close: () => ipcRenderer.invoke(IpcChannel.MiniWindow_Close),
    toggle: () => ipcRenderer.invoke(IpcChannel.MiniWindow_Toggle),
    setPin: (isPinned: boolean) => ipcRenderer.invoke(IpcChannel.MiniWindow_SetPin, isPinned)
  },
  aes: {
    encrypt: (text: string, secretKey: string, iv: string) =>
      ipcRenderer.invoke(IpcChannel.Aes_Encrypt, text, secretKey, iv),
    decrypt: (encryptedData: string, iv: string, secretKey: string) =>
      ipcRenderer.invoke(IpcChannel.Aes_Decrypt, encryptedData, iv, secretKey)
  },
  mcp: {
    removeServer: (server: MCPServer) => ipcRenderer.invoke(IpcChannel.Mcp_RemoveServer, server),
    restartServer: (server: MCPServer) => ipcRenderer.invoke(IpcChannel.Mcp_RestartServer, server),
    stopServer: (server: MCPServer) => ipcRenderer.invoke(IpcChannel.Mcp_StopServer, server),
    listTools: (server: MCPServer) => ipcRenderer.invoke(IpcChannel.Mcp_ListTools, server),
    callTool: ({ server, name, args }: { server: MCPServer; name: string; args: any }) =>
      ipcRenderer.invoke(IpcChannel.Mcp_CallTool, { server, name, args }),
    listPrompts: (server: MCPServer) => ipcRenderer.invoke(IpcChannel.Mcp_ListPrompts, server),
    getPrompt: ({ server, name, args }: { server: MCPServer; name: string; args?: Record<string, any> }) =>
      ipcRenderer.invoke(IpcChannel.Mcp_GetPrompt, { server, name, args }),
    listResources: (server: MCPServer) => ipcRenderer.invoke(IpcChannel.Mcp_ListResources, server),
    getResource: ({ server, uri }: { server: MCPServer; uri: string }) =>
      ipcRenderer.invoke(IpcChannel.Mcp_GetResource, { server, uri }),
    getInstallInfo: () => ipcRenderer.invoke(IpcChannel.Mcp_GetInstallInfo),
    checkMcpConnectivity: (server: any) => ipcRenderer.invoke(IpcChannel.Mcp_CheckConnectivity, server)
  },
  shell: {
    openExternal: (url: string, options?: Electron.OpenExternalOptions) => shell.openExternal(url, options)
  },
  copilot: {
    getAuthMessage: (headers?: Record<string, string>) =>
      ipcRenderer.invoke(IpcChannel.Copilot_GetAuthMessage, headers),
    getCopilotToken: (device_code: string, headers?: Record<string, string>) =>
      ipcRenderer.invoke(IpcChannel.Copilot_GetCopilotToken, device_code, headers),
    saveCopilotToken: (access_token: string) => ipcRenderer.invoke(IpcChannel.Copilot_SaveCopilotToken, access_token),
    getToken: (headers?: Record<string, string>) => ipcRenderer.invoke(IpcChannel.Copilot_GetToken, headers),
    logout: () => ipcRenderer.invoke(IpcChannel.Copilot_Logout),
    getUser: (token: string) => ipcRenderer.invoke(IpcChannel.Copilot_GetUser, token)
  },
  // Binary related APIs
  isBinaryExist: (name: string) => ipcRenderer.invoke(IpcChannel.App_IsBinaryExist, name),
  getBinaryPath: (name: string) => ipcRenderer.invoke(IpcChannel.App_GetBinaryPath, name),
  installUVBinary: () => ipcRenderer.invoke(IpcChannel.App_InstallUvBinary),
  installBunBinary: () => ipcRenderer.invoke(IpcChannel.App_InstallBunBinary),
  protocol: {
    onReceiveData: (callback: (data: { url: string; params: any }) => void) => {
      const listener = (_event: Electron.IpcRendererEvent, data: { url: string; params: any }) => {
        callback(data)
      }
      ipcRenderer.on('protocol-data', listener)
      return () => {
        ipcRenderer.off('protocol-data', listener)
      }
    }
  },
  nutstore: {
    getSSOUrl: () => ipcRenderer.invoke(IpcChannel.Nutstore_GetSsoUrl),
    decryptToken: (token: string) => ipcRenderer.invoke(IpcChannel.Nutstore_DecryptToken, token),
    getDirectoryContents: (token: string, path: string) =>
      ipcRenderer.invoke(IpcChannel.Nutstore_GetDirectoryContents, token, path)
  },
  searchService: {
    openSearchWindow: (uid: string) => ipcRenderer.invoke(IpcChannel.SearchWindow_Open, uid),
    closeSearchWindow: (uid: string) => ipcRenderer.invoke(IpcChannel.SearchWindow_Close, uid),
    openUrlInSearchWindow: (uid: string, url: string) => ipcRenderer.invoke(IpcChannel.SearchWindow_OpenUrl, uid, url)
  },
  webview: {
    setOpenLinkExternal: (webviewId: number, isExternal: boolean) =>
      ipcRenderer.invoke(IpcChannel.Webview_SetOpenLinkExternal, webviewId, isExternal)
  },
  storeSync: {
    subscribe: () => ipcRenderer.invoke(IpcChannel.StoreSync_Subscribe),
    unsubscribe: () => ipcRenderer.invoke(IpcChannel.StoreSync_Unsubscribe),
    onUpdate: (action: any) => ipcRenderer.invoke(IpcChannel.StoreSync_OnUpdate, action)
  },
  selection: {
    hideToolbar: () => ipcRenderer.invoke(IpcChannel.Selection_ToolbarHide),
    writeToClipboard: (text: string) => ipcRenderer.invoke(IpcChannel.Selection_WriteToClipboard, text),
    determineToolbarSize: (width: number, height: number) =>
      ipcRenderer.invoke(IpcChannel.Selection_ToolbarDetermineSize, width, height),
    setEnabled: (enabled: boolean) => ipcRenderer.invoke(IpcChannel.Selection_SetEnabled, enabled),
    setTriggerMode: (triggerMode: string) => ipcRenderer.invoke(IpcChannel.Selection_SetTriggerMode, triggerMode),
    setFollowToolbar: (isFollowToolbar: boolean) =>
      ipcRenderer.invoke(IpcChannel.Selection_SetFollowToolbar, isFollowToolbar),
    processAction: (actionItem: ActionItem) => ipcRenderer.invoke(IpcChannel.Selection_ProcessAction, actionItem),
    closeActionWindow: () => ipcRenderer.invoke(IpcChannel.Selection_ActionWindowClose),
    minimizeActionWindow: () => ipcRenderer.invoke(IpcChannel.Selection_ActionWindowMinimize),
    pinActionWindow: (isPinned: boolean) => ipcRenderer.invoke(IpcChannel.Selection_ActionWindowPin, isPinned)
  }
}

// Use `contextBridge` APIs to expose Electron APIs to
// renderer only if context isolation is enabled, otherwise
// just add to the DOM global.
if (process.contextIsolated) {
  try {
    contextBridge.exposeInMainWorld('electron', electronAPI)
    contextBridge.exposeInMainWorld('api', api)
    contextBridge.exposeInMainWorld('obsidian', {
      getVaults: () => ipcRenderer.invoke(IpcChannel.Obsidian_GetVaults),
      getFolders: (vaultName: string) => ipcRenderer.invoke(IpcChannel.Obsidian_GetFiles, vaultName),
      getFiles: (vaultName: string) => ipcRenderer.invoke(IpcChannel.Obsidian_GetFiles, vaultName)
    })
  } catch (error) {
    console.error(error)
  }
} else {
  // @ts-ignore (define in dts)
  window.electron = electronAPI
  // @ts-ignore (define in dts)
  window.api = api
}

export type WindowApiType = typeof api<|MERGE_RESOLUTION|>--- conflicted
+++ resolved
@@ -78,17 +78,12 @@
     saveImage: (name: string, data: string) => ipcRenderer.invoke(IpcChannel.File_SaveImage, name, data),
     binaryImage: (fileId: string) => ipcRenderer.invoke(IpcChannel.File_BinaryImage, fileId),
     base64Image: (fileId: string) => ipcRenderer.invoke(IpcChannel.File_Base64Image, fileId),
-<<<<<<< HEAD
-    base64File: (fileId: string) => ipcRenderer.invoke(IpcChannel.File_Base64File, fileId),
-    download: (url: string) => ipcRenderer.invoke(IpcChannel.File_Download, url),
-    copy: (fileId: string, destPath: string) => ipcRenderer.invoke(IpcChannel.File_Copy, fileId, destPath)
-=======
-    download: (url: string, isUseContentType?: boolean) => ipcRenderer.invoke(IpcChannel.File_Download, url, isUseContentType),
+    download: (url: string, isUseContentType?: boolean) =>
+      ipcRenderer.invoke(IpcChannel.File_Download, url, isUseContentType),
     copy: (fileId: string, destPath: string) => ipcRenderer.invoke(IpcChannel.File_Copy, fileId, destPath),
     binaryImage: (fileId: string) => ipcRenderer.invoke(IpcChannel.File_BinaryImage, fileId),
     base64File: (fileId: string) => ipcRenderer.invoke(IpcChannel.File_Base64File, fileId),
     getPathForFile: (file: File) => webUtils.getPathForFile(file)
->>>>>>> 2ba4e51e
   },
   fs: {
     read: (path: string) => ipcRenderer.invoke(IpcChannel.Fs_Read, path)
@@ -125,7 +120,6 @@
       ipcRenderer.invoke(IpcChannel.Windows_SetMinimumSize, width, height),
     resetMinimumSize: () => ipcRenderer.invoke(IpcChannel.Windows_ResetMinimumSize)
   },
-<<<<<<< HEAD
   fileService: {
     upload: (type: string, apiKey: string, file: FileType) =>
       ipcRenderer.invoke(IpcChannel.FileService_Upload, type, apiKey, file),
@@ -137,15 +131,6 @@
   },
   selectionMenu: {
     action: (action: string) => ipcRenderer.invoke('selection-menu:action', action)
-=======
-  gemini: {
-    uploadFile: (file: FileType, { apiKey, baseURL }: { apiKey: string; baseURL: string }) =>
-      ipcRenderer.invoke(IpcChannel.Gemini_UploadFile, file, { apiKey, baseURL }),
-    base64File: (file: FileType) => ipcRenderer.invoke(IpcChannel.Gemini_Base64File, file),
-    retrieveFile: (file: FileType, apiKey: string) => ipcRenderer.invoke(IpcChannel.Gemini_RetrieveFile, file, apiKey),
-    listFiles: (apiKey: string) => ipcRenderer.invoke(IpcChannel.Gemini_ListFiles, apiKey),
-    deleteFile: (fileId: string, apiKey: string) => ipcRenderer.invoke(IpcChannel.Gemini_DeleteFile, fileId, apiKey)
->>>>>>> 2ba4e51e
   },
   config: {
     set: (key: string, value: any) => ipcRenderer.invoke(IpcChannel.Config_Set, key, value),
