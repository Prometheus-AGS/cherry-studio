import Anthropic from '@anthropic-ai/sdk'
import {
  Message,
  MessageCreateParams,
  MessageParam,
  RawMessageStreamEvent,
  ToolUnion,
  ToolUseBlock
} from '@anthropic-ai/sdk/resources'
import { MessageStream } from '@anthropic-ai/sdk/resources/messages/messages'
import AnthropicVertex from '@anthropic-ai/vertex-sdk'
import {
  Content,
  CreateChatParameters,
  FunctionCall,
  GenerateContentResponse,
  GoogleGenAI,
  Model as GeminiModel,
  SendMessageParameters,
  Tool
} from '@google/genai'
import OpenAI, { AzureOpenAI } from 'openai'
import { Stream } from 'openai/streaming'

<<<<<<< HEAD
export type SdkInstance = OpenAI | AzureOpenAI | Anthropic | AnthropicVertex | GoogleGenAI
=======
import { EndpointType } from './index'

export type SdkInstance = OpenAI | AzureOpenAI | Anthropic | GoogleGenAI
>>>>>>> 4ac8a388
export type SdkParams = OpenAISdkParams | OpenAIResponseSdkParams | AnthropicSdkParams | GeminiSdkParams
export type SdkRawChunk = OpenAISdkRawChunk | OpenAIResponseSdkRawChunk | AnthropicSdkRawChunk | GeminiSdkRawChunk
export type SdkRawOutput = OpenAISdkRawOutput | OpenAIResponseSdkRawOutput | AnthropicSdkRawOutput | GeminiSdkRawOutput
export type SdkMessageParam =
  | OpenAISdkMessageParam
  | OpenAIResponseSdkMessageParam
  | AnthropicSdkMessageParam
  | GeminiSdkMessageParam
export type SdkToolCall =
  | OpenAI.Chat.Completions.ChatCompletionMessageToolCall
  | ToolUseBlock
  | FunctionCall
  | OpenAIResponseSdkToolCall
export type SdkTool = OpenAI.Chat.Completions.ChatCompletionTool | ToolUnion | Tool | OpenAIResponseSdkTool
export type SdkModel = OpenAI.Models.Model | Anthropic.ModelInfo | GeminiModel | NewApiModel

export type RequestOptions = Anthropic.RequestOptions | OpenAI.RequestOptions | GeminiOptions

/**
 * OpenAI
 */

type OpenAIParamsWithoutReasoningEffort = Omit<OpenAI.Chat.Completions.ChatCompletionCreateParams, 'reasoning_effort'>

export type ReasoningEffortOptionalParams = {
  thinking?: { type: 'disabled' | 'enabled' | 'auto'; budget_tokens?: number }
  reasoning?: { max_tokens?: number; exclude?: boolean; effort?: string; enabled?: boolean } | OpenAI.Reasoning
  reasoning_effort?: OpenAI.Chat.Completions.ChatCompletionCreateParams['reasoning_effort'] | 'none' | 'auto'
  enable_thinking?: boolean
  thinking_budget?: number
  enable_reasoning?: boolean
  extra_body?: Record<string, any>
  // Add any other potential reasoning-related keys here if they exist
}

export type OpenAISdkParams = OpenAIParamsWithoutReasoningEffort & ReasoningEffortOptionalParams
export type OpenAISdkRawChunk =
  | OpenAI.Chat.Completions.ChatCompletionChunk
  | ({
      _request_id?: string | null | undefined
    } & OpenAI.ChatCompletion)

export type OpenAISdkRawOutput = Stream<OpenAI.Chat.Completions.ChatCompletionChunk> | OpenAI.ChatCompletion
export type OpenAISdkRawContentSource =
  | OpenAI.Chat.Completions.ChatCompletionChunk.Choice.Delta
  | OpenAI.Chat.Completions.ChatCompletionMessage

export type OpenAISdkMessageParam = OpenAI.Chat.Completions.ChatCompletionMessageParam

/**
 * OpenAI Response
 */

export type OpenAIResponseSdkParams = OpenAI.Responses.ResponseCreateParams
export type OpenAIResponseSdkRawOutput = Stream<OpenAI.Responses.ResponseStreamEvent> | OpenAI.Responses.Response
export type OpenAIResponseSdkRawChunk = OpenAI.Responses.ResponseStreamEvent | OpenAI.Responses.Response
export type OpenAIResponseSdkMessageParam = OpenAI.Responses.ResponseInputItem
export type OpenAIResponseSdkToolCall = OpenAI.Responses.ResponseFunctionToolCall
export type OpenAIResponseSdkTool = OpenAI.Responses.Tool

/**
 * Anthropic
 */

export type AnthropicSdkParams = MessageCreateParams
export type AnthropicSdkRawOutput = MessageStream | Message
export type AnthropicSdkRawChunk = RawMessageStreamEvent | Message
export type AnthropicSdkMessageParam = MessageParam

/**
 * Gemini
 */

export type GeminiSdkParams = SendMessageParameters & CreateChatParameters
export type GeminiSdkRawOutput = AsyncGenerator<GenerateContentResponse> | GenerateContentResponse
export type GeminiSdkRawChunk = GenerateContentResponse
export type GeminiSdkMessageParam = Content
export type GeminiSdkToolCall = FunctionCall

export type GeminiOptions = {
  streamOutput: boolean
  signal?: AbortSignal
  timeout?: number
}

/**
 * New API
 */
export interface NewApiModel extends OpenAI.Models.Model {
  supported_endpoint_types?: EndpointType[]
}<|MERGE_RESOLUTION|>--- conflicted
+++ resolved
@@ -22,13 +22,9 @@
 import OpenAI, { AzureOpenAI } from 'openai'
 import { Stream } from 'openai/streaming'
 
-<<<<<<< HEAD
-export type SdkInstance = OpenAI | AzureOpenAI | Anthropic | AnthropicVertex | GoogleGenAI
-=======
 import { EndpointType } from './index'
 
-export type SdkInstance = OpenAI | AzureOpenAI | Anthropic | GoogleGenAI
->>>>>>> 4ac8a388
+export type SdkInstance = OpenAI | AzureOpenAI | Anthropic | AnthropicVertex | GoogleGenAI
 export type SdkParams = OpenAISdkParams | OpenAIResponseSdkParams | AnthropicSdkParams | GeminiSdkParams
 export type SdkRawChunk = OpenAISdkRawChunk | OpenAIResponseSdkRawChunk | AnthropicSdkRawChunk | GeminiSdkRawChunk
 export type SdkRawOutput = OpenAISdkRawOutput | OpenAIResponseSdkRawOutput | AnthropicSdkRawOutput | GeminiSdkRawOutput
