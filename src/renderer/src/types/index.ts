import type { WebSearchResultBlock } from '@anthropic-ai/sdk/resources'
import type { GenerateImagesConfig, GroundingMetadata, PersonGeneration } from '@google/genai'
import type OpenAI from 'openai'
import type { CSSProperties } from 'react'

export * from './file'
import type { FileMetadata } from './file'
import type { Message } from './newMessage'

export type Assistant = {
  id: string
  name: string
  prompt: string
  knowledge_bases?: KnowledgeBase[]
  topics: Topic[]
  type: string
  emoji?: string
  description?: string
  model?: Model
  defaultModel?: Model
  settings?: Partial<AssistantSettings>
  messages?: AssistantMessage[]
  /** enableWebSearch 代表使用模型内置网络搜索功能 */
  enableWebSearch?: boolean
  webSearchProviderId?: WebSearchProvider['id']
  enableGenerateImage?: boolean
  mcpServers?: MCPServer[]
  knowledgeRecognition?: 'off' | 'on'
  regularPhrases?: QuickPhrase[] // Added for regular phrase
  tags?: string[] // 助手标签
  enableMemory?: boolean
}

export type AssistantsSortType = 'tags' | 'list'

export type AssistantMessage = {
  role: 'user' | 'assistant'
  content: string
}

export type AssistantSettingCustomParameters = {
  name: string
  value: string | number | boolean | object
  type: 'string' | 'number' | 'boolean' | 'json'
}

export type ReasoningEffortOptions = 'low' | 'medium' | 'high' | 'auto'
export type EffortRatio = Record<ReasoningEffortOptions, number>

export const EFFORT_RATIO: EffortRatio = {
  low: 0.2,
  medium: 0.5,
  high: 0.8,
  auto: 2
}

export type AssistantSettings = {
  contextCount: number
  temperature: number
  topP: number
  maxTokens: number | undefined
  enableMaxTokens: boolean
  streamOutput: boolean
  defaultModel?: Model
  customParameters?: AssistantSettingCustomParameters[]
  reasoning_effort?: ReasoningEffortOptions
  qwenThinkMode?: boolean
  toolUseMode?: 'function' | 'prompt'
}

export type Agent = Omit<Assistant, 'model'> & {
  group?: string[]
}

export type LegacyMessage = {
  id: string
  assistantId: string
  role: 'user' | 'assistant'
  content: string
  reasoning_content?: string
  translatedContent?: string
  topicId: string
  createdAt: string
  status: 'sending' | 'pending' | 'searching' | 'success' | 'paused' | 'error'
  modelId?: string
  model?: Model
  files?: FileMetadata[]
  images?: string[]
  usage?: Usage
  metrics?: Metrics
  knowledgeBaseIds?: string[]
  type: 'text' | '@' | 'clear'
  mentions?: Model[]
  askId?: string
  useful?: boolean
  error?: Record<string, any>
  enabledMCPs?: MCPServer[]
  metadata?: {
    // Gemini
    groundingMetadata?: GroundingMetadata
    // Perplexity Or Openrouter
    citations?: string[]
    // OpenAI
    annotations?: OpenAI.Chat.Completions.ChatCompletionMessage.Annotation[]
    // Zhipu or Hunyuan
    webSearchInfo?: any[]
    // Web search
    webSearch?: WebSearchProviderResponse
    // MCP Tools
    mcpTools?: MCPToolResponse[]
    // Generate Image
    generateImage?: GenerateImageResponse
    // knowledge
    knowledge?: KnowledgeReference[]
  }
  // 多模型消息样式
  multiModelMessageStyle?: 'horizontal' | 'vertical' | 'fold' | 'grid'
  // fold时是否选中
  foldSelected?: boolean
}

export type Usage = OpenAI.Completions.CompletionUsage & {
  thoughts_tokens?: number
}

export type Metrics = {
  completion_tokens: number
  time_completion_millsec: number
  time_first_token_millsec?: number
  time_thinking_millsec?: number
}

export type Topic = {
  id: string
  assistantId: string
  name: string
  createdAt: string
  updatedAt: string
  messages: Message[]
  pinned?: boolean
  prompt?: string
  isNameManuallyEdited?: boolean
}

export type User = {
  id: string
  name: string
  avatar: string
  email: string
}

export type Provider = {
  id: string
  type: ProviderType
  name: string
  apiKey: string
  apiHost: string
  apiVersion?: string
  models: Model[]
  enabled?: boolean
  isSystem?: boolean
  isAuthed?: boolean
  rateLimit?: number
  isNotSupportArrayContent?: boolean
  isVertex?: boolean
  notes?: string
  extra_headers?: Record<string, string>
}

export type ProviderType =
  | 'openai'
  | 'openai-response'
  | 'anthropic'
  | 'gemini'
  | 'qwenlm'
  | 'azure-openai'
  | 'vertexai'
  | 'mistral'

export type ModelType = 'text' | 'vision' | 'embedding' | 'reasoning' | 'function_calling' | 'web_search'

export type EndpointType = 'openai' | 'openai-response' | 'anthropic' | 'gemini' | 'jina-rerank'

export type ModelPricing = {
  input_per_million_tokens: number
  output_per_million_tokens: number
  currencySymbol?: string
}

export type Model = {
  id: string
  provider: string
  name: string
  group: string
  owned_by?: string
  description?: string
  type?: ModelType[]
  pricing?: ModelPricing
  endpoint_type?: EndpointType
  supported_endpoint_types?: EndpointType[]
}

export type Suggestion = {
  content: string
}

export type PaintingParams = {
  id: string
  urls: string[]
  files: FileMetadata[]
}

export type PaintingProvider = 'aihubmix' | 'silicon' | 'dmxapi'

export interface Painting extends PaintingParams {
  model?: string
  prompt?: string
  negativePrompt?: string
  imageSize?: string
  numImages?: number
  seed?: string
  steps?: number
  guidanceScale?: number
  promptEnhancement?: boolean
}

export interface GeneratePainting extends PaintingParams {
  model: string
  prompt: string
  aspectRatio?: string
  numImages?: number
  styleType?: string
  seed?: string
  negativePrompt?: string
  magicPromptOption?: boolean
  renderingSpeed?: string
  quality?: string
  moderation?: string
  n?: number
  size?: string
  background?: string
  personGeneration?: GenerateImagesConfig['personGeneration']
  numberOfImages?: number
}

export interface EditPainting extends PaintingParams {
  imageFile: string
  mask: FileMetadata
  model: string
  prompt: string
  numImages?: number
  styleType?: string
  seed?: string
  magicPromptOption?: boolean
  renderingSpeed?: string
}

export interface RemixPainting extends PaintingParams {
  imageFile: string
  model: string
  prompt: string
  aspectRatio?: string
  imageWeight: number
  numImages?: number
  styleType?: string
  seed?: string
  negativePrompt?: string
  magicPromptOption?: boolean
  renderingSpeed?: string
}

export interface ScalePainting extends PaintingParams {
  imageFile: string
  prompt: string
  resemblance?: number
  detail?: number
  numImages?: number
  seed?: string
  magicPromptOption?: boolean
  renderingSpeed?: string
}

export enum generationModeType {
  GENERATION = 'generation',
  EDIT = 'edit',
  MERGE = 'merge'
}

export interface DmxapiPainting extends PaintingParams {
  model?: string
  prompt?: string
  n?: number
  aspect_ratio?: string
  image_size?: string
  seed?: string
  style_type?: string
  autoCreate?: boolean
  generationMode?: generationModeType
}

export interface TokenFluxPainting extends PaintingParams {
  generationId?: string
  model?: string
  prompt?: string
  inputParams?: Record<string, any>
  status?: 'starting' | 'processing' | 'succeeded' | 'failed' | 'cancelled'
}

export type PaintingAction = Partial<
  GeneratePainting & RemixPainting & EditPainting & ScalePainting & DmxapiPainting & TokenFluxPainting
> &
  PaintingParams

export interface PaintingsState {
  paintings: Painting[]
  generate: Partial<GeneratePainting> & PaintingParams[]
  remix: Partial<RemixPainting> & PaintingParams[]
  edit: Partial<EditPainting> & PaintingParams[]
  upscale: Partial<ScalePainting> & PaintingParams[]
  DMXAPIPaintings: DmxapiPainting[]
  tokenFluxPaintings: TokenFluxPainting[]
}

export type MinAppType = {
  id: string
  name: string
  logo?: string
  url: string
  bodered?: boolean
  background?: string
  style?: CSSProperties
  addTime?: string
  type?: 'Custom' | 'Default' // Added the 'type' property
}

export enum ThemeMode {
  light = 'light',
  dark = 'dark',
  system = 'system'
}

export type LanguageVarious = 'zh-CN' | 'zh-TW' | 'el-GR' | 'en-US' | 'es-ES' | 'fr-FR' | 'ja-JP' | 'pt-PT' | 'ru-RU'

export type TranslateLanguageVarious =
  | 'chinese'
  | 'chinese-traditional'
  | 'greek'
  | 'english'
  | 'spanish'
  | 'french'
  | 'japanese'
  | 'portuguese'
  | 'russian'

export type CodeStyleVarious = 'auto' | string

export type WebDavConfig = {
  webdavHost: string
  webdavUser?: string
  webdavPass?: string
  webdavPath?: string
  fileName?: string
  skipBackupFile?: boolean
}

export type AppInfo = {
  version: string
  isPackaged: boolean
  appPath: string
  configPath: string
  appDataPath: string
  resourcesPath: string
  filesPath: string
  logsPath: string
  arch: string
  isPortable: boolean
  installPath: string
}

export interface Shortcut {
  key: string
  shortcut: string[]
  editable: boolean
  enabled: boolean
  system: boolean
}

export type ProcessingStatus = 'pending' | 'processing' | 'completed' | 'failed'

export type KnowledgeItemType = 'file' | 'url' | 'note' | 'sitemap' | 'directory' | 'memory'

export type KnowledgeItem = {
  id: string
  baseId?: string
  uniqueId?: string
  uniqueIds?: string[]
  type: KnowledgeItemType
  content: string | FileMetadata
  remark?: string
  created_at: number
  updated_at: number
  processingStatus?: ProcessingStatus
  processingProgress?: number
  processingError?: string
  retryCount?: number
  isPreprocessed?: boolean
}

export interface KnowledgeBase {
  id: string
  name: string
  model: Model
  dimensions?: number
  description?: string
  items: KnowledgeItem[]
  created_at: number
  updated_at: number
  version: number
  documentCount?: number
  chunkSize?: number
  chunkOverlap?: number
  threshold?: number
  rerankModel?: Model
  // topN?: number
  // preprocessing?: boolean
  preprocessOrOcrProvider?: {
    type: 'preprocess' | 'ocr'
    provider: PreprocessProvider | OcrProvider
  }
}

export type ApiClient = {
  model: string
  provider: string
  apiKey: string
  apiVersion?: string
  baseURL: string
}

export type KnowledgeBaseParams = {
  id: string
  dimensions?: number
  chunkSize?: number
  chunkOverlap?: number
  embedApiClient: ApiClient
  rerankApiClient?: ApiClient
  documentCount?: number
  // preprocessing?: boolean
  preprocessOrOcrProvider?: {
    type: 'preprocess' | 'ocr'
    provider: PreprocessProvider | OcrProvider
  }
}

export interface PreprocessProvider {
  id: string
  name: string
  apiKey?: string
  apiHost?: string
  model?: string
  options?: any
  quota?: number
}

export interface OcrProvider {
  id: string
  name: string
  apiKey?: string
  apiHost?: string
  model?: string
  options?: any
  quota?: number
}

export type GenerateImageParams = {
  model: string
  prompt: string
  negativePrompt?: string
  imageSize: string
  batchSize: number
  seed?: string
  numInferenceSteps?: number
  guidanceScale?: number
  signal?: AbortSignal
  promptEnhancement?: boolean
  personGeneration?: PersonGeneration
}

export type GenerateImageResponse = {
  type: 'url' | 'base64'
  images: string[]
}

export interface TranslateHistory {
  id: string
  sourceText: string
  targetText: string
  sourceLanguage: string
  targetLanguage: string
  createdAt: string
}

export type SidebarIcon = 'assistants' | 'agents' | 'paintings' | 'translate' | 'minapp' | 'knowledge' | 'files'

export type ExternalToolResult = {
  mcpTools?: MCPTool[]
  toolUse?: MCPToolResponse[]
  webSearch?: WebSearchResponse
  knowledge?: KnowledgeReference[]
  memories?: MemoryItem[]
}

export type WebSearchProvider = {
  id: string
  name: string
  apiKey?: string
  apiHost?: string
  engines?: string[]
  url?: string
  basicAuthUsername?: string
  basicAuthPassword?: string
  usingBrowser?: boolean
}

export type WebSearchProviderResult = {
  title: string
  content: string
  url: string
}

export type WebSearchProviderResponse = {
  query?: string
  results: WebSearchProviderResult[]
}

export type WebSearchResults =
  | WebSearchProviderResponse
  | GroundingMetadata
  | OpenAI.Chat.Completions.ChatCompletionMessage.Annotation.URLCitation[]
  | OpenAI.Responses.ResponseOutputText.URLCitation[]
  | WebSearchResultBlock[]
  | any[]

export enum WebSearchSource {
  WEBSEARCH = 'websearch',
  OPENAI = 'openai',
  OPENAI_RESPONSE = 'openai-response',
  OPENROUTER = 'openrouter',
  ANTHROPIC = 'anthropic',
  GEMINI = 'gemini',
  PERPLEXITY = 'perplexity',
  QWEN = 'qwen',
  HUNYUAN = 'hunyuan',
  ZHIPU = 'zhipu',
  GROK = 'grok'
}

export type WebSearchResponse = {
  results?: WebSearchResults
  source: WebSearchSource
}

export type WebSearchPhase = 'default' | 'fetch_complete' | 'rag' | 'rag_complete' | 'rag_failed' | 'cutoff'

export type WebSearchStatus = {
  phase: WebSearchPhase
  countBefore?: number
  countAfter?: number
}

export type KnowledgeReference = {
  id: number
  content: string
  sourceUrl: string
  type: KnowledgeItemType
  file?: FileMetadata
}

export type MCPArgType = 'string' | 'list' | 'number'
export type MCPEnvType = 'string' | 'number'
export type MCPArgParameter = { [key: string]: MCPArgType }
export type MCPEnvParameter = { [key: string]: MCPEnvType }

export interface MCPServerParameter {
  name: string
  type: MCPArgType | MCPEnvType
  description: string
}

export interface MCPConfigSample {
  command: string
  args: string[]
  env?: Record<string, string> | undefined
}

export interface MCPServer {
  id: string
  name: string
  type?: 'stdio' | 'sse' | 'inMemory' | 'streamableHttp'
  description?: string
  baseUrl?: string
  command?: string
  registryUrl?: string
  args?: string[]
  env?: Record<string, string>
  isActive: boolean
  disabledTools?: string[] // List of tool names that are disabled for this server
  configSample?: MCPConfigSample
  headers?: Record<string, string> // Custom headers to be sent with requests to this server
  searchKey?: string
  provider?: string // Provider name for this server like ModelScope, Higress, etc.
  providerUrl?: string // URL of the MCP server in provider's website or documentation
  logoUrl?: string // URL of the MCP server's logo
  tags?: string[] // List of tags associated with this server
  timeout?: number // Timeout in seconds for requests to this server, default is 60 seconds
}

export interface MCPToolInputSchema {
  type: string
  title: string
  description?: string
  required?: string[]
  properties: Record<string, object>
}

export interface MCPTool {
  id: string
  serverId: string
  serverName: string
  name: string
  description?: string
  inputSchema: MCPToolInputSchema
}

export interface MCPPromptArguments {
  name: string
  description?: string
  required?: boolean
}

export interface MCPPrompt {
  id: string
  name: string
  description?: string
  arguments?: MCPPromptArguments[]
  serverId: string
  serverName: string
}

export interface GetMCPPromptResponse {
  description?: string
  messages: {
    role: string
    content: {
      type: 'text' | 'image' | 'audio' | 'resource'
      text?: string
      data?: string
      mimeType?: string
    }
  }[]
}

export interface MCPConfig {
  servers: MCPServer[]
  isUvInstalled: boolean
  isBunInstalled: boolean
}

interface BaseToolResponse {
  id: string // unique id
  tool: MCPTool
  arguments: Record<string, unknown> | undefined
  status: string // 'invoking' | 'done'
  response?: any
}

export interface ToolUseResponse extends BaseToolResponse {
  toolUseId: string
}

export interface ToolCallResponse extends BaseToolResponse {
  // gemini tool call id might be undefined
  toolCallId?: string
}

export type MCPToolResponse = ToolUseResponse | ToolCallResponse

export interface MCPToolResultContent {
  type: 'text' | 'image' | 'audio' | 'resource'
  text?: string
  data?: string
  mimeType?: string
  resource?: {
    uri?: string
    text?: string
    mimeType?: string
    blob?: string
  }
}

export interface MCPCallToolResponse {
  content: MCPToolResultContent[]
  isError?: boolean
}

export interface MCPResource {
  serverId: string
  serverName: string
  uri: string
  name: string
  description?: string
  mimeType?: string
  size?: number
  text?: string
  blob?: string
}

export interface GetResourceResponse {
  contents: MCPResource[]
}

export interface QuickPhrase {
  id: string
  title: string
  content: string
  createdAt: number
  updatedAt: number
  order?: number
}

export interface Citation {
  number: number
  url: string
  hostname: string
  title?: string
  content?: string
}

export type MathEngine = 'KaTeX' | 'MathJax' | 'none'

export interface StoreSyncAction {
  type: string
  payload: any
  meta?: {
    fromSync?: boolean
    source?: string
  }
}

export type OpenAISummaryText = 'auto' | 'concise' | 'detailed' | 'off'
export type OpenAIServiceTier = 'auto' | 'default' | 'flex'
<<<<<<< HEAD

export type S3Config = {
  endpoint: string
  region: string
  bucket: string
  access_key_id: string
  secret_access_key: string
  root?: string
  fileName?: string
  skipBackupFile?: boolean
}

export type { Message } from './newMessage'

// Memory Service Types
// ========================================================================
export interface MemoryConfig {
  /**
   * @deprecated use embedderApiClient instead
   */
  embedderModel?: Model
  embedderDimensions?: number
  /**
   * @deprecated use llmApiClient instead
   */
  llmModel?: Model
  embedderApiClient?: ApiClient
  llmApiClient?: ApiClient
  customFactExtractionPrompt?: string
  customUpdateMemoryPrompt?: string
  /** Indicates whether embedding dimensions are automatically detected */
  isAutoDimensions?: boolean
}

export interface MemoryItem {
  id: string
  memory: string
  hash?: string
  createdAt?: string
  updatedAt?: string
  score?: number
  metadata?: Record<string, any>
}

export interface MemorySearchResult {
  results: MemoryItem[]
  relations?: any[]
}

export interface MemoryEntity {
  userId?: string
  agentId?: string
  runId?: string
}

export interface MemorySearchFilters {
  userId?: string
  agentId?: string
  runId?: string
  [key: string]: any
}

export interface AddMemoryOptions extends MemoryEntity {
  metadata?: Record<string, any>
  filters?: MemorySearchFilters
  infer?: boolean
}

export interface MemorySearchOptions extends MemoryEntity {
  limit?: number
  filters?: MemorySearchFilters
}

export interface MemoryHistoryItem {
  id: number
  memoryId: string
  previousValue?: string
  newValue: string
  action: 'ADD' | 'UPDATE' | 'DELETE'
  createdAt: string
  updatedAt: string
  isDeleted: boolean
}

export interface MemoryListOptions extends MemoryEntity {
  limit?: number
  offset?: number
}

export interface MemoryDeleteAllOptions extends MemoryEntity {}
// ========================================================================
=======
export type { Message } from './newMessage'
>>>>>>> 2fad7c0f
<|MERGE_RESOLUTION|>--- conflicted
+++ resolved
@@ -749,19 +749,6 @@
 
 export type OpenAISummaryText = 'auto' | 'concise' | 'detailed' | 'off'
 export type OpenAIServiceTier = 'auto' | 'default' | 'flex'
-<<<<<<< HEAD
-
-export type S3Config = {
-  endpoint: string
-  region: string
-  bucket: string
-  access_key_id: string
-  secret_access_key: string
-  root?: string
-  fileName?: string
-  skipBackupFile?: boolean
-}
-
 export type { Message } from './newMessage'
 
 // Memory Service Types
@@ -840,7 +827,4 @@
 }
 
 export interface MemoryDeleteAllOptions extends MemoryEntity {}
-// ========================================================================
-=======
-export type { Message } from './newMessage'
->>>>>>> 2fad7c0f
+// ========================================================================