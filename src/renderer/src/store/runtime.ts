import { createSlice, PayloadAction } from '@reduxjs/toolkit'
import { AppLogo, UserAvatar } from '@renderer/config/env'
import type { Assistant, MinAppType, Topic } from '@renderer/types'
import type { UpdateInfo } from 'builder-util-runtime'

export interface ChatState {
  isMultiSelectMode: boolean
  selectedMessageIds: string[]
  activeTopic: Topic | null
<<<<<<< HEAD
  activeAssistant: Assistant | null
=======
  /** topic ids that are currently being renamed */
  renamingTopics: string[]
  /** topic ids that are newly renamed */
  newlyRenamedTopics: string[]
>>>>>>> 922e1420
}

export interface UpdateState {
  info: UpdateInfo | null
  checking: boolean
  downloading: boolean
  downloaded: boolean
  downloadProgress: number
  available: boolean
}

export interface RuntimeState {
  avatar: string
  generating: boolean
  /** whether the minapp popup is shown */
  minappShow: boolean
  /** the minapps that are opened and should be keep alive */
  openedKeepAliveMinapps: MinAppType[]
  /** the minapp that is opened for one time */
  openedOneOffMinapp: MinAppType | null
  /** the current minapp id */
  currentMinappId: string
  searching: boolean
  filesPath: string
  resourcesPath: string
  update: UpdateState
  export: ExportState
  chat: ChatState
}

export interface ExportState {
  isExporting: boolean
}

const initialState: RuntimeState = {
  avatar: UserAvatar,
  generating: false,
  minappShow: false,
  openedKeepAliveMinapps: [],
  openedOneOffMinapp: null,
  currentMinappId: '',
  searching: false,
  filesPath: '',
  resourcesPath: '',
  update: {
    info: null,
    checking: false,
    downloading: false,
    downloaded: false,
    downloadProgress: 0,
    available: false
  },
  export: {
    isExporting: false
  },
  chat: {
    isMultiSelectMode: false,
    selectedMessageIds: [],
    activeTopic: null,
<<<<<<< HEAD
    activeAssistant: null
=======
    renamingTopics: [],
    newlyRenamedTopics: []
>>>>>>> 922e1420
  }
}

const runtimeSlice = createSlice({
  name: 'runtime',
  initialState,
  reducers: {
    setAvatar: (state, action: PayloadAction<string | null>) => {
      state.avatar = action.payload || AppLogo
    },
    setGenerating: (state, action: PayloadAction<boolean>) => {
      state.generating = action.payload
    },
    setMinappShow: (state, action: PayloadAction<boolean>) => {
      state.minappShow = action.payload
    },
    setOpenedKeepAliveMinapps: (state, action: PayloadAction<MinAppType[]>) => {
      state.openedKeepAliveMinapps = action.payload
    },
    setOpenedOneOffMinapp: (state, action: PayloadAction<MinAppType | null>) => {
      state.openedOneOffMinapp = action.payload
    },
    setCurrentMinappId: (state, action: PayloadAction<string>) => {
      state.currentMinappId = action.payload
    },
    setSearching: (state, action: PayloadAction<boolean>) => {
      state.searching = action.payload
    },
    setFilesPath: (state, action: PayloadAction<string>) => {
      state.filesPath = action.payload
    },
    setResourcesPath: (state, action: PayloadAction<string>) => {
      state.resourcesPath = action.payload
    },
    setUpdateState: (state, action: PayloadAction<Partial<UpdateState>>) => {
      state.update = { ...state.update, ...action.payload }
    },
    setExportState: (state, action: PayloadAction<Partial<ExportState>>) => {
      state.export = { ...state.export, ...action.payload }
    },
    // Chat related actions
    toggleMultiSelectMode: (state, action: PayloadAction<boolean>) => {
      state.chat.isMultiSelectMode = action.payload
      if (!action.payload) {
        state.chat.selectedMessageIds = []
      }
    },
    setSelectedMessageIds: (state, action: PayloadAction<string[]>) => {
      state.chat.selectedMessageIds = action.payload
    },
    setActiveTopic: (state, action: PayloadAction<Topic>) => {
      state.chat.activeTopic = action.payload
    },
<<<<<<< HEAD
    setActiveAssistant: (state, action: PayloadAction<Assistant>) => {
      state.chat.activeAssistant = action.payload
=======
    setRenamingTopics: (state, action: PayloadAction<string[]>) => {
      state.chat.renamingTopics = action.payload
    },
    setNewlyRenamedTopics: (state, action: PayloadAction<string[]>) => {
      state.chat.newlyRenamedTopics = action.payload
>>>>>>> 922e1420
    }
  }
})

export const {
  setAvatar,
  setGenerating,
  setMinappShow,
  setOpenedKeepAliveMinapps,
  setOpenedOneOffMinapp,
  setCurrentMinappId,
  setSearching,
  setFilesPath,
  setResourcesPath,
  setUpdateState,
  setExportState,
  // Chat related actions
  toggleMultiSelectMode,
  setSelectedMessageIds,
  setActiveTopic,
<<<<<<< HEAD
  setActiveAssistant
=======
  setRenamingTopics,
  setNewlyRenamedTopics
>>>>>>> 922e1420
} = runtimeSlice.actions

export default runtimeSlice.reducer<|MERGE_RESOLUTION|>--- conflicted
+++ resolved
@@ -7,14 +7,11 @@
   isMultiSelectMode: boolean
   selectedMessageIds: string[]
   activeTopic: Topic | null
-<<<<<<< HEAD
   activeAssistant: Assistant | null
-=======
   /** topic ids that are currently being renamed */
   renamingTopics: string[]
   /** topic ids that are newly renamed */
   newlyRenamedTopics: string[]
->>>>>>> 922e1420
 }
 
 export interface UpdateState {
@@ -74,12 +71,9 @@
     isMultiSelectMode: false,
     selectedMessageIds: [],
     activeTopic: null,
-<<<<<<< HEAD
-    activeAssistant: null
-=======
+    activeAssistant: null,
     renamingTopics: [],
     newlyRenamedTopics: []
->>>>>>> 922e1420
   }
 }
 
@@ -133,16 +127,14 @@
     setActiveTopic: (state, action: PayloadAction<Topic>) => {
       state.chat.activeTopic = action.payload
     },
-<<<<<<< HEAD
     setActiveAssistant: (state, action: PayloadAction<Assistant>) => {
       state.chat.activeAssistant = action.payload
-=======
+    },
     setRenamingTopics: (state, action: PayloadAction<string[]>) => {
       state.chat.renamingTopics = action.payload
     },
     setNewlyRenamedTopics: (state, action: PayloadAction<string[]>) => {
       state.chat.newlyRenamedTopics = action.payload
->>>>>>> 922e1420
     }
   }
 })
@@ -163,12 +155,9 @@
   toggleMultiSelectMode,
   setSelectedMessageIds,
   setActiveTopic,
-<<<<<<< HEAD
-  setActiveAssistant
-=======
+  setActiveAssistant,
   setRenamingTopics,
   setNewlyRenamedTopics
->>>>>>> 922e1420
 } = runtimeSlice.actions
 
 export default runtimeSlice.reducer