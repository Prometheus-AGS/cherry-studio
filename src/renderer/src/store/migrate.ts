import { nanoid } from '@reduxjs/toolkit'
import { DEFAULT_CONTEXTCOUNT, DEFAULT_TEMPERATURE, isMac } from '@renderer/config/constant'
import { DEFAULT_MIN_APPS } from '@renderer/config/minapps'
import { SYSTEM_MODELS } from '@renderer/config/models'
import { TRANSLATE_PROMPT } from '@renderer/config/prompts'
import db from '@renderer/databases'
import i18n from '@renderer/i18n'
import { Assistant, LanguageCode, Provider, WebSearchProvider } from '@renderer/types'
import { getDefaultGroupName, getLeadingEmoji, runAsyncFunction, uuid } from '@renderer/utils'
import { UpgradeChannel } from '@shared/config/constant'
import { isEmpty } from 'lodash'
import { createMigrate } from 'redux-persist'

import { RootState } from '.'
import { DEFAULT_TOOL_ORDER } from './inputTools'
import { INITIAL_PROVIDERS, initialState as llmInitialState, moveProvider } from './llm'
import { mcpSlice } from './mcp'
import { defaultActionItems } from './selectionStore'
import { DEFAULT_SIDEBAR_ICONS, initialState as settingsInitialState } from './settings'
import { initialState as shortcutsInitialState } from './shortcuts'
import { defaultWebSearchProviders } from './websearch'

// remove logo base64 data to reduce the size of the state
function removeMiniAppIconsFromState(state: RootState) {
  if (state.minapps) {
    state.minapps.enabled = state.minapps.enabled.map((app) => ({ ...app, logo: undefined }))
    state.minapps.disabled = state.minapps.disabled.map((app) => ({ ...app, logo: undefined }))
    state.minapps.pinned = state.minapps.pinned.map((app) => ({ ...app, logo: undefined }))
  }
}

function removeMiniAppFromState(state: RootState, id: string) {
  if (state.minapps) {
    state.minapps.enabled = state.minapps.enabled.filter((app) => app.id !== id)
    state.minapps.disabled = state.minapps.disabled.filter((app) => app.id !== id)
  }
}

function addMiniApp(state: RootState, id: string) {
  if (state.minapps) {
    const app = DEFAULT_MIN_APPS.find((app) => app.id === id)
    if (app) {
      if (!state.minapps.enabled.find((app) => app.id === id)) {
        state.minapps.enabled.push(app)
      }
    }
  }
}

// add provider to state
function addProvider(state: RootState, id: string) {
  if (!state.llm.providers.find((p) => p.id === id)) {
    const _provider = INITIAL_PROVIDERS.find((p) => p.id === id)
    if (_provider) {
      state.llm.providers.push(_provider)
    }
  }
}

function updateProvider(state: RootState, id: string, provider: Partial<Provider>) {
  if (state.llm.providers) {
    const index = state.llm.providers.findIndex((p) => p.id === id)
    if (index !== -1) {
      state.llm.providers[index] = { ...state.llm.providers[index], ...provider }
    }
  }
}

function addWebSearchProvider(state: RootState, id: string) {
  if (state.websearch && state.websearch.providers) {
    if (!state.websearch.providers.find((p) => p.id === id)) {
      const provider = defaultWebSearchProviders.find((p) => p.id === id)
      if (provider) {
        state.websearch.providers.push(provider)
      }
    }
  }
}

function updateWebSearchProvider(state: RootState, provider: Partial<WebSearchProvider>) {
  if (state.websearch && state.websearch.providers) {
    const index = state.websearch.providers.findIndex((p) => p.id === provider.id)
    if (index !== -1) {
      state.websearch.providers[index] = {
        ...state.websearch.providers[index],
        ...provider
      }
    }
  }
}

function addSelectionAction(state: RootState, id: string) {
  if (state.selectionStore && state.selectionStore.actionItems) {
    if (!state.selectionStore.actionItems.some((item) => item.id === id)) {
      const action = defaultActionItems.find((item) => item.id === id)
      if (action) {
        state.selectionStore.actionItems.push(action)
      }
    }
  }
}

/**
 * Add shortcuts(ids from shortcutsInitialState) after the shortcut(afterId)
 * if afterId is 'first', add to the first
 * if afterId is 'last', add to the last
 */
function addShortcuts(state: RootState, ids: string[], afterId: string) {
  const defaultShortcuts = shortcutsInitialState.shortcuts

  // 确保 state.shortcuts 存在
  if (!state.shortcuts) {
    return
  }

  // 从 defaultShortcuts 中找到要添加的快捷键
  const shortcutsToAdd = defaultShortcuts.filter((shortcut) => ids.includes(shortcut.key))

  // 过滤掉已经存在的快捷键
  const existingKeys = state.shortcuts.shortcuts.map((s) => s.key)
  const newShortcuts = shortcutsToAdd.filter((shortcut) => !existingKeys.includes(shortcut.key))

  if (newShortcuts.length === 0) {
    return
  }

  if (afterId === 'first') {
    // 添加到最前面
    state.shortcuts.shortcuts.unshift(...newShortcuts)
  } else if (afterId === 'last') {
    // 添加到最后面
    state.shortcuts.shortcuts.push(...newShortcuts)
  } else {
    // 添加到指定快捷键后面
    const afterIndex = state.shortcuts.shortcuts.findIndex((shortcut) => shortcut.key === afterId)
    if (afterIndex !== -1) {
      state.shortcuts.shortcuts.splice(afterIndex + 1, 0, ...newShortcuts)
    } else {
      // 如果找不到指定的快捷键，则添加到最后
      state.shortcuts.shortcuts.push(...newShortcuts)
    }
  }
}

const migrateConfig = {
  '2': (state: RootState) => {
    try {
      addProvider(state, 'yi')
      return state
    } catch (error) {
      return state
    }
  },
  '3': (state: RootState) => {
    try {
      addProvider(state, 'zhipu')
      return state
    } catch (error) {
      return state
    }
  },
  '4': (state: RootState) => {
    try {
      addProvider(state, 'ollama')
      return state
    } catch (error) {
      return state
    }
  },
  '5': (state: RootState) => {
    try {
      addProvider(state, 'moonshot')
      return state
    } catch (error) {
      return state
    }
  },
  '6': (state: RootState) => {
    try {
      addProvider(state, 'openrouter')
      return state
    } catch (error) {
      return state
    }
  },
  '7': (state: RootState) => {
    try {
      return {
        ...state,
        settings: {
          ...state.settings,
          language: navigator.language
        }
      }
    } catch (error) {
      return state
    }
  },
  '8': (state: RootState) => {
    try {
      const fixAssistantName = (assistant: Assistant) => {
        if (isEmpty(assistant.name)) {
          assistant.name = i18n.t(`assistant.${assistant.id}.name`)
        }

        assistant.topics = assistant.topics.map((topic) => {
          if (isEmpty(topic.name)) {
            topic.name = i18n.t(`assistant.${assistant.id}.topic.name`)
          }
          return topic
        })

        return assistant
      }

      return {
        ...state,
        assistants: {
          ...state.assistants,
          defaultAssistant: fixAssistantName(state.assistants.defaultAssistant),
          assistants: state.assistants.assistants.map((assistant) => fixAssistantName(assistant))
        }
      }
    } catch (error) {
      return state
    }
  },
  '9': (state: RootState) => {
    try {
      return {
        ...state,
        llm: {
          ...state.llm,
          providers: state.llm.providers.map((provider) => {
            if (provider.id === 'zhipu' && provider.models[0] && provider.models[0].id === 'llama3-70b-8192') {
              provider.models = SYSTEM_MODELS.zhipu
            }
            return provider
          })
        }
      }
    } catch (error) {
      return state
    }
  },
  '10': (state: RootState) => {
    try {
      addProvider(state, 'baichuan')
      return state
    } catch (error) {
      return state
    }
  },
  '11': (state: RootState) => {
    try {
      addProvider(state, 'dashscope')
      addProvider(state, 'anthropic')
      return state
    } catch (error) {
      return state
    }
  },
  '12': (state: RootState) => {
    try {
      addProvider(state, 'aihubmix')
      return state
    } catch (error) {
      return state
    }
  },
  '13': (state: RootState) => {
    try {
      return {
        ...state,
        assistants: {
          ...state.assistants,
          defaultAssistant: {
            ...state.assistants.defaultAssistant,
            name: ['Default Assistant', '默认助手'].includes(state.assistants.defaultAssistant.name)
              ? i18n.t(`assistant.default.name`)
              : state.assistants.defaultAssistant.name
          }
        }
      }
    } catch (error) {
      return state
    }
  },
  '14': (state: RootState) => {
    try {
      return {
        ...state,
        settings: {
          ...state.settings,
          showAssistants: true,
          proxyUrl: undefined
        }
      }
    } catch (error) {
      return state
    }
  },
  '15': (state: RootState) => {
    try {
      return {
        ...state,
        settings: {
          ...state.settings,
          userName: '',
          showMessageDivider: true
        }
      }
    } catch (error) {
      return state
    }
  },
  '16': (state: RootState) => {
    try {
      return {
        ...state,
        settings: {
          ...state.settings,
          messageFont: 'system',
          showInputEstimatedTokens: false
        }
      }
    } catch (error) {
      return state
    }
  },
  '17': (state: RootState) => {
    try {
      return {
        ...state,
        settings: {
          ...state.settings,
          theme: 'auto'
        }
      }
    } catch (error) {
      return state
    }
  },
  '19': (state: RootState) => {
    try {
      return {
        ...state,
        agents: {
          agents: []
        },
        llm: {
          ...state.llm,
          settings: {
            ollama: {
              keepAliveTime: 5
            }
          }
        }
      }
    } catch (error) {
      return state
    }
  },
  '20': (state: RootState) => {
    try {
      return {
        ...state,
        settings: {
          ...state.settings,
          fontSize: 14
        }
      }
    } catch (error) {
      return state
    }
  },
  '21': (state: RootState) => {
    try {
      addProvider(state, 'gemini')
      addProvider(state, 'stepfun')
      addProvider(state, 'doubao')
      return state
    } catch (error) {
      return state
    }
  },
  '22': (state: RootState) => {
    try {
      addProvider(state, 'minimax')
      return state
    } catch (error) {
      return state
    }
  },
  '23': (state: RootState) => {
    try {
      return {
        ...state,
        settings: {
          ...state.settings,
          showTopics: true,
          windowStyle: 'transparent'
        }
      }
    } catch (error) {
      return state
    }
  },
  '24': (state: RootState) => {
    try {
      return {
        ...state,
        assistants: {
          ...state.assistants,
          assistants: state.assistants.assistants.map((assistant) => ({
            ...assistant,
            topics: assistant.topics.map((topic) => ({
              ...topic,
              createdAt: new Date().toISOString(),
              updatedAt: new Date().toISOString()
            }))
          }))
        },
        settings: {
          ...state.settings,
          topicPosition: 'right'
        }
      }
    } catch (error) {
      return state
    }
  },
  '25': (state: RootState) => {
    try {
      addProvider(state, 'github')
      return state
    } catch (error) {
      return state
    }
  },
  '26': (state: RootState) => {
    try {
      addProvider(state, 'ocoolai')
      return state
    } catch (error) {
      return state
    }
  },
  '27': (state: RootState) => {
    try {
      return {
        ...state,
        settings: {
          ...state.settings,
          renderInputMessageAsMarkdown: true
        }
      }
    } catch (error) {
      return state
    }
  },
  '28': (state: RootState) => {
    try {
      addProvider(state, 'together')
      addProvider(state, 'fireworks')
      addProvider(state, 'zhinao')
      addProvider(state, 'hunyuan')
      addProvider(state, 'nvidia')
      return state
    } catch (error) {
      return state
    }
  },
  '29': (state: RootState) => {
    try {
      return {
        ...state,
        assistants: {
          ...state.assistants,
          assistants: state.assistants.assistants.map((assistant) => {
            assistant.topics = assistant.topics.map((topic) => ({
              ...topic,
              assistantId: assistant.id
            }))
            return assistant
          })
        }
      }
    } catch (error) {
      return state
    }
  },
  '30': (state: RootState) => {
    try {
      addProvider(state, 'azure-openai')
      return state
    } catch (error) {
      return state
    }
  },
  '31': (state: RootState) => {
    try {
      return {
        ...state,
        llm: {
          ...state.llm,
          providers: state.llm.providers.map((provider) => {
            if (provider.id === 'azure-openai') {
              provider.models = provider.models.map((model) => ({ ...model, provider: 'azure-openai' }))
            }
            return provider
          })
        }
      }
    } catch (error) {
      return state
    }
  },
  '32': (state: RootState) => {
    try {
      addProvider(state, 'hunyuan')
      return state
    } catch (error) {
      return state
    }
  },
  '33': (state: RootState) => {
    try {
      state.assistants.defaultAssistant.type = 'assistant'

      state.agents.agents.forEach((agent) => {
        agent.type = 'agent'
        // @ts-ignore eslint-disable-next-line
        delete agent.group
      })

      return {
        ...state,
        assistants: {
          ...state.assistants,
          assistants: [...state.assistants.assistants].map((assistant) => {
            // @ts-ignore eslint-disable-next-line
            delete assistant.group
            return {
              ...assistant,
              id: assistant.id.length === 36 ? assistant.id : uuid(),
              type: assistant.type === 'system' ? assistant.type : 'assistant'
            }
          })
        }
      }
    } catch (error) {
      return state
    }
  },
  '34': (state: RootState) => {
    try {
      state.assistants.assistants.forEach((assistant) => {
        assistant.topics.forEach((topic) => {
          topic.assistantId = assistant.id
          runAsyncFunction(async () => {
            const _topic = await db.topics.get(topic.id)
            if (_topic) {
              const messages = (_topic?.messages || []).map((message) => ({ ...message, assistantId: assistant.id }))
              db.topics.put({ ..._topic, messages }, topic.id)
            }
          })
        })
      })
      return state
    } catch (error) {
      return state
    }
  },
  '35': (state: RootState) => {
    try {
      state.settings.mathEngine = 'KaTeX'
      return state
    } catch (error) {
      return state
    }
  },
  '36': (state: RootState) => {
    try {
      state.settings.topicPosition = 'left'
      return state
    } catch (error) {
      return state
    }
  },
  '37': (state: RootState) => {
    try {
      state.settings.messageStyle = 'plain'
      return state
    } catch (error) {
      return state
    }
  },
  '38': (state: RootState) => {
    try {
      addProvider(state, 'grok')
      addProvider(state, 'hyperbolic')
      addProvider(state, 'mistral')
      return state
    } catch (error) {
      return state
    }
  },
  '39': (state: RootState) => {
    try {
      // @ts-ignore eslint-disable-next-line
      state.settings.codeStyle = 'auto'
      return state
    } catch (error) {
      return state
    }
  },
  '40': (state: RootState) => {
    try {
      state.settings.tray = true
      return state
    } catch (error) {
      return state
    }
  },
  '41': (state: RootState) => {
    try {
      state.llm.providers.forEach((provider) => {
        if (provider.id === 'gemini') {
          provider.type = 'gemini'
        } else if (provider.id === 'anthropic') {
          provider.type = 'anthropic'
        } else {
          provider.type = 'openai'
        }
      })
      return state
    } catch (error) {
      return state
    }
  },
  '42': (state: RootState) => {
    try {
      state.settings.proxyMode = state.settings.proxyUrl ? 'custom' : 'none'
      return state
    } catch (error) {
      return state
    }
  },
  '43': (state: RootState) => {
    try {
      if (state.settings.proxyMode === 'none') {
        state.settings.proxyMode = 'system'
      }
      return state
    } catch (error) {
      return state
    }
  },
  '44': (state: RootState) => {
    try {
      state.settings.translateModelPrompt = TRANSLATE_PROMPT
      return state
    } catch (error) {
      return state
    }
  },
  '45': (state: RootState) => {
    state.settings.enableTopicNaming = true
    return state
  },
  '46': (state: RootState) => {
    try {
      if (
        state.settings?.translateModelPrompt?.includes(
          'If the target language is the same as the source language, do not translate'
        )
      ) {
        state.settings.translateModelPrompt = TRANSLATE_PROMPT
      }
      return state
    } catch (error) {
      return state
    }
  },
  '47': (state: RootState) => {
    try {
      state.llm.providers.forEach((provider) => {
        provider.models.forEach((model) => {
          model.group = getDefaultGroupName(model.id)
        })
      })
      return state
    } catch (error) {
      return state
    }
  },
  '48': (state: RootState) => {
    try {
      if (state.shortcuts) {
        state.shortcuts.shortcuts.forEach((shortcut) => {
          shortcut.system = shortcut.key !== 'new_topic'
        })
        state.shortcuts.shortcuts.push({
          key: 'toggle_show_assistants',
          shortcut: [isMac ? 'Command' : 'Ctrl', '['],
          editable: true,
          enabled: true,
          system: false
        })
        state.shortcuts.shortcuts.push({
          key: 'toggle_show_topics',
          shortcut: [isMac ? 'Command' : 'Ctrl', ']'],
          editable: true,
          enabled: true,
          system: false
        })
      }
      return state
    } catch (error) {
      return state
    }
  },
  '49': (state: RootState) => {
    try {
      state.settings.pasteLongTextThreshold = 1500
      if (state.shortcuts) {
        state.shortcuts.shortcuts = [
          ...state.shortcuts.shortcuts,
          {
            key: 'copy_last_message',
            shortcut: [isMac ? 'Command' : 'Ctrl', 'Shift', 'C'],
            editable: true,
            enabled: false,
            system: false
          }
        ]
      }
      return state
    } catch (error) {
      return state
    }
  },
  '50': (state: RootState) => {
    try {
      addProvider(state, 'jina')
      return state
    } catch (error) {
      return state
    }
  },
  '51': (state: RootState) => {
    state.settings.topicNamingPrompt = ''
    return state
  },
  '54': (state: RootState) => {
    try {
      if (state.shortcuts) {
        state.shortcuts.shortcuts.push({
          key: 'search_message',
          shortcut: [isMac ? 'Command' : 'Ctrl', 'F'],
          editable: true,
          enabled: true,
          system: false
        })
      }
      state.settings.sidebarIcons = {
        visible: DEFAULT_SIDEBAR_ICONS,
        disabled: []
      }
      return state
    } catch (error) {
      return state
    }
  },
  '55': (state: RootState) => {
    try {
      if (!state.settings.sidebarIcons) {
        state.settings.sidebarIcons = {
          visible: DEFAULT_SIDEBAR_ICONS,
          disabled: []
        }
      }
      return state
    } catch (error) {
      return state
    }
  },
  '57': (state: RootState) => {
    try {
      if (state.shortcuts) {
        state.shortcuts.shortcuts.push({
          key: 'mini_window',
          shortcut: [isMac ? 'Command' : 'Ctrl', 'E'],
          editable: true,
          enabled: false,
          system: true
        })
      }

      state.llm.providers.forEach((provider) => {
        if (provider.id === 'qwenlm') {
          provider.type = 'qwenlm'
        }
      })

      state.settings.enableQuickAssistant = false
      state.settings.clickTrayToShowQuickAssistant = true

      return state
    } catch (error) {
      return state
    }
  },
  '58': (state: RootState) => {
    try {
      if (state.shortcuts) {
        state.shortcuts.shortcuts.push(
          {
            key: 'clear_topic',
            shortcut: [isMac ? 'Command' : 'Ctrl', 'L'],
            editable: true,
            enabled: true,
            system: false
          },
          {
            key: 'toggle_new_context',
            shortcut: [isMac ? 'Command' : 'Ctrl', 'R'],
            editable: true,
            enabled: true,
            system: false
          }
        )
      }
      return state
    } catch (error) {
      return state
    }
  },
  '59': (state: RootState) => {
    try {
      addMiniApp(state, 'flowith')
      return state
    } catch (error) {
      return state
    }
  },
  '60': (state: RootState) => {
    try {
      state.settings.multiModelMessageStyle = 'fold'
      return state
    } catch (error) {
      return state
    }
  },
  '61': (state: RootState) => {
    try {
      state.llm.providers.forEach((provider) => {
        if (provider.id === 'qwenlm') {
          provider.type = 'qwenlm'
        }
      })
      return state
    } catch (error) {
      return state
    }
  },
  '62': (state: RootState) => {
    try {
      state.llm.providers.forEach((provider) => {
        if (provider.id === 'azure-openai') {
          provider.type = 'azure-openai'
        }
      })
      state.settings.translateModelPrompt = TRANSLATE_PROMPT
      return state
    } catch (error) {
      return state
    }
  },
  '63': (state: RootState) => {
    try {
      addMiniApp(state, '3mintop')
      return state
    } catch (error) {
      return state
    }
  },
  '64': (state: RootState) => {
    try {
      state.llm.providers = state.llm.providers.filter((provider) => provider.id !== 'qwenlm')
      addProvider(state, 'baidu-cloud')
      return state
    } catch (error) {
      return state
    }
  },
  '65': (state: RootState) => {
    try {
      // @ts-ignore expect error
      state.settings.targetLanguage = 'english'
      return state
    } catch (error) {
      return state
    }
  },
  '66': (state: RootState) => {
    try {
      addProvider(state, 'gitee-ai')
      addProvider(state, 'ppio')
      addMiniApp(state, 'aistudio')
      state.llm.providers = state.llm.providers.filter((provider) => provider.id !== 'graphrag-kylin-mountain')

      return state
    } catch (error) {
      return state
    }
  },
  '67': (state: RootState) => {
    try {
      addMiniApp(state, 'xiaoyi')
      addProvider(state, 'modelscope')
      addProvider(state, 'lmstudio')
      addProvider(state, 'perplexity')
      addProvider(state, 'infini')
      addProvider(state, 'dmxapi')

      state.llm.settings.lmstudio = {
        keepAliveTime: 5
      }

      return state
    } catch (error) {
      return state
    }
  },
  '68': (state: RootState) => {
    try {
      addMiniApp(state, 'notebooklm')
      addProvider(state, 'modelscope')
      addProvider(state, 'lmstudio')
      return state
    } catch (error) {
      return state
    }
  },
  '69': (state: RootState) => {
    try {
      addMiniApp(state, 'coze')
      state.settings.gridColumns = 2
      state.settings.gridPopoverTrigger = 'hover'
      return state
    } catch (error) {
      return state
    }
  },
  '70': (state: RootState) => {
    try {
      state.llm.providers.forEach((provider) => {
        if (provider.id === 'dmxapi') {
          provider.apiHost = 'https://www.dmxapi.cn'
        }
      })
      return state
    } catch (error) {
      return state
    }
  },
  '71': (state: RootState) => {
    try {
      const appIds = ['dify', 'wpslingxi', 'lechat', 'abacus', 'lambdachat', 'baidu-ai-search']

      if (state.minapps) {
        appIds.forEach((id) => {
          const app = DEFAULT_MIN_APPS.find((app) => app.id === id)
          if (app) {
            state.minapps.enabled.push(app)
          }
        })
        // remove zhihu-zhiada
        state.minapps.enabled = state.minapps.enabled.filter((app) => app.id !== 'zhihu-zhiada')
        state.minapps.disabled = state.minapps.disabled.filter((app) => app.id !== 'zhihu-zhiada')
      }

      state.settings.thoughtAutoCollapse = true

      return state
    } catch (error) {
      return state
    }
  },
  '72': (state: RootState) => {
    try {
      addMiniApp(state, 'monica')

      // remove duplicate lmstudio providers
      const emptyLmStudioProviderIndex = state.llm.providers.findLastIndex(
        (provider) => provider.id === 'lmstudio' && provider.models.length === 0
      )

      if (emptyLmStudioProviderIndex !== -1) {
        state.llm.providers.splice(emptyLmStudioProviderIndex, 1)
      }

      return state
    } catch (error) {
      return state
    }
  },
  '73': (state: RootState) => {
    try {
      if (state.websearch) {
        state.websearch.searchWithTime = true
        state.websearch.maxResults = 5
        state.websearch.excludeDomains = []
      }

      addProvider(state, 'lmstudio')
      addProvider(state, 'o3')
      state.llm.providers = moveProvider(state.llm.providers, 'o3', 2)

      state.assistants.assistants.forEach((assistant) => {
        const leadingEmoji = getLeadingEmoji(assistant.name)
        if (leadingEmoji) {
          assistant.emoji = leadingEmoji
          assistant.name = assistant.name.replace(leadingEmoji, '').trim()
        }
      })

      state.agents.agents.forEach((agent) => {
        const leadingEmoji = getLeadingEmoji(agent.name)
        if (leadingEmoji) {
          agent.emoji = leadingEmoji
          agent.name = agent.name.replace(leadingEmoji, '').trim()
        }
      })

      const defaultAssistantEmoji = getLeadingEmoji(state.assistants.defaultAssistant.name)

      if (defaultAssistantEmoji) {
        state.assistants.defaultAssistant.emoji = defaultAssistantEmoji
        state.assistants.defaultAssistant.name = state.assistants.defaultAssistant.name
          .replace(defaultAssistantEmoji, '')
          .trim()
      }

      return state
    } catch (error) {
      return state
    }
  },
  '74': (state: RootState) => {
    try {
      addProvider(state, 'xirang')
      return state
    } catch (error) {
      return state
    }
  },
  '75': (state: RootState) => {
    try {
      addMiniApp(state, 'you')
      addMiniApp(state, 'cici')
      addMiniApp(state, 'zhihu')
      return state
    } catch (error) {
      return state
    }
  },
  '76': (state: RootState) => {
    try {
      addProvider(state, 'tencent-cloud-ti')
      return state
    } catch (error) {
      return state
    }
  },
  '77': (state: RootState) => {
    try {
      addWebSearchProvider(state, 'searxng')
      addWebSearchProvider(state, 'exa')
      if (state.websearch) {
        state.websearch.providers.forEach((p) => {
          // @ts-ignore eslint-disable-next-line
          delete p.enabled
        })
      }
      return state
    } catch (error) {
      return state
    }
  },
  '78': (state: RootState) => {
    try {
      state.llm.providers = moveProvider(state.llm.providers, 'ppio', 9)
      state.llm.providers = moveProvider(state.llm.providers, 'infini', 10)
      removeMiniAppIconsFromState(state)
      return state
    } catch (error) {
      return state
    }
  },
  '79': (state: RootState) => {
    try {
      addProvider(state, 'gpustack')
      return state
    } catch (error) {
      return state
    }
  },
  '80': (state: RootState) => {
    try {
      addProvider(state, 'alayanew')
      state.llm.providers = moveProvider(state.llm.providers, 'alayanew', 10)
      return state
    } catch (error) {
      return state
    }
  },
  '81': (state: RootState) => {
    try {
      addProvider(state, 'copilot')
      return state
    } catch (error) {
      return state
    }
  },
  '82': (state: RootState) => {
    try {
      const runtimeState = state.runtime as any
      if (runtimeState?.webdavSync) {
        state.backup = state.backup || {}
        state.backup = {
          ...state.backup,
          webdavSync: {
            lastSyncTime: runtimeState.webdavSync.lastSyncTime || null,
            syncing: runtimeState.webdavSync.syncing || false,
            lastSyncError: runtimeState.webdavSync.lastSyncError || null
          }
        }
        delete runtimeState.webdavSync
      }
      return state
    } catch (error) {
      return state
    }
  },
  '83': (state: RootState) => {
    try {
      state.settings.messageNavigation = 'buttons'
      state.settings.launchOnBoot = false
      state.settings.launchToTray = false
      state.settings.trayOnClose = true
      return state
    } catch (error) {
      console.error(error)
      return state
    }
  },
  '84': (state: RootState) => {
    try {
      addProvider(state, 'voyageai')
      return state
    } catch (error) {
      console.error(error)
      return state
    }
  },
  '85': (state: RootState) => {
    try {
      // @ts-ignore eslint-disable-next-line
      state.settings.autoCheckUpdate = !state.settings.manualUpdateCheck
      // @ts-ignore eslint-disable-next-line
      delete state.settings.manualUpdateCheck
      state.settings.gridPopoverTrigger = 'click'
      return state
    } catch (error) {
      console.error(error)
      return state
    }
  },
  '86': (state: RootState) => {
    try {
      if (state?.mcp?.servers) {
        state.mcp.servers = state.mcp.servers.map((server) => ({
          ...server,
          id: nanoid()
        }))
      }
    } catch (error) {
      console.error(error)
      return state
    }
    return state
  },
  '87': (state: RootState) => {
    try {
      state.settings.maxKeepAliveMinapps = 3
      state.settings.showOpenedMinappsInSidebar = true
      return state
    } catch (error) {
      return state
    }
  },
  '88': (state: RootState) => {
    try {
      if (state?.mcp?.servers) {
        const hasAutoInstall = state.mcp.servers.some((server) => server.name === '@cherry/mcp-auto-install')
        if (!hasAutoInstall) {
          const defaultServer = mcpSlice.getInitialState().servers[0]
          state.mcp.servers = [{ ...defaultServer, id: nanoid() }, ...state.mcp.servers]
        }
      }
      return state
    } catch (error) {
      return state
    }
  },
  '89': (state: RootState) => {
    try {
      removeMiniAppFromState(state, 'aistudio')
      return state
    } catch (error) {
      return state
    }
  },
  '90': (state: RootState) => {
    try {
      state.settings.enableDataCollection = true
      return state
    } catch (error) {
      return state
    }
  },
  '91': (state: RootState) => {
    try {
      // @ts-ignore eslint-disable-next-line
      state.settings.codeCacheable = false
      // @ts-ignore eslint-disable-next-line
      state.settings.codeCacheMaxSize = 1000
      // @ts-ignore eslint-disable-next-line
      state.settings.codeCacheTTL = 15
      // @ts-ignore eslint-disable-next-line
      state.settings.codeCacheThreshold = 2
      addProvider(state, 'qiniu')
      return state
    } catch (error) {
      return state
    }
  },
  '92': (state: RootState) => {
    try {
      addMiniApp(state, 'dangbei')
      state.llm.providers = moveProvider(state.llm.providers, 'qiniu', 12)
      return state
    } catch (error) {
      return state
    }
  },
  '93': (state: RootState) => {
    try {
      if (!state?.settings?.exportMenuOptions) {
        state.settings.exportMenuOptions = settingsInitialState.exportMenuOptions
        return state
      }
      return state
    } catch (error) {
      return state
    }
  },
  '94': (state: RootState) => {
    try {
      state.settings.enableQuickPanelTriggers = false
      return state
    } catch (error) {
      return state
    }
  },
  '95': (state: RootState) => {
    try {
      addWebSearchProvider(state, 'local-google')
      addWebSearchProvider(state, 'local-bing')
      addWebSearchProvider(state, 'local-baidu')

      if (state.websearch) {
        if (isEmpty(state.websearch.subscribeSources)) {
          state.websearch.subscribeSources = []
        }
      }

      const qiniuProvider = state.llm.providers.find((provider) => provider.id === 'qiniu')
      if (qiniuProvider && isEmpty(qiniuProvider.models)) {
        qiniuProvider.models = SYSTEM_MODELS.qiniu
      }
      return state
    } catch (error) {
      return state
    }
  },
  '96': (state: RootState) => {
    try {
      // @ts-ignore eslint-disable-next-line
      state.settings.assistantIconType = state.settings?.showAssistantIcon ? 'model' : 'emoji'
      // @ts-ignore eslint-disable-next-line
      delete state.settings.showAssistantIcon
      state.settings.enableBackspaceDeleteModel = true
      return state
    } catch (error) {
      return state
    }
  },
  '97': (state: RootState) => {
    try {
      addMiniApp(state, 'zai')
      state.settings.webdavMaxBackups = 0
      if (state.websearch && state.websearch.providers) {
        state.websearch.providers.forEach((provider) => {
          provider.basicAuthUsername = ''
          provider.basicAuthPassword = ''
        })
      }
      return state
    } catch (error) {
      return state
    }
  },
  '98': (state: RootState) => {
    try {
      state.llm.providers.forEach((provider) => {
        if (provider.type === 'openai' && provider.id !== 'openai') {
          // @ts-ignore eslint-disable-next-line
          provider.type = 'openai-compatible'
        }
      })
      return state
    } catch (error) {
      return state
    }
  },
  '99': (state: RootState) => {
    try {
      state.settings.showPrompt = true

      addWebSearchProvider(state, 'bocha')

      updateWebSearchProvider(state, {
        id: 'exa',
        apiHost: 'https://api.exa.ai'
      })

      updateWebSearchProvider(state, {
        id: 'tavily',
        apiHost: 'https://api.tavily.com'
      })

      // Remove basic auth fields from exa and tavily
      if (state.websearch?.providers) {
        state.websearch.providers = state.websearch.providers.map((provider) => {
          if (provider.id === 'exa' || provider.id === 'tavily') {
            // eslint-disable-next-line @typescript-eslint/no-unused-vars
            const { basicAuthUsername, basicAuthPassword, ...rest } = provider
            return rest
          }
          return provider
        })
      }
      return state
    } catch (error) {
      return state
    }
  },
  '100': (state: RootState) => {
    try {
      state.llm.providers.forEach((provider) => {
        // @ts-ignore eslint-disable-next-line
        if (['openai-compatible', 'openai'].includes(provider.type)) {
          provider.type = 'openai'
        }
        if (provider.id === 'openai') {
          provider.type = 'openai-response'
        }
      })
      state.assistants.assistants.forEach((assistant) => {
        assistant.knowledgeRecognition = 'off'
      })
      return state
    } catch (error) {
      return state
    }
  },
  '101': (state: RootState) => {
    try {
      state.assistants.assistants.forEach((assistant) => {
        if (assistant.settings) {
          // @ts-ignore eslint-disable-next-line
          if (assistant.settings.enableToolUse) {
            // @ts-ignore eslint-disable-next-line
            assistant.settings.toolUseMode = assistant.settings.enableToolUse ? 'function' : 'prompt'
            // @ts-ignore eslint-disable-next-line
            delete assistant.settings.enableToolUse
          }
        }
      })
      if (state.shortcuts) {
        state.shortcuts.shortcuts.push({
          key: 'exit_fullscreen',
          shortcut: ['Escape'],
          editable: false,
          enabled: true,
          system: true
        })
      }
      return state
    } catch (error) {
      return state
    }
  },
  '102': (state: RootState) => {
    try {
      state.settings.openAI = {
        summaryText: 'off',
        serviceTier: 'auto'
      }

      state.settings.codeExecution = settingsInitialState.codeExecution
      state.settings.codeEditor = settingsInitialState.codeEditor
      state.settings.codePreview = settingsInitialState.codePreview

      // @ts-ignore eslint-disable-next-line
      if (state.settings.codeStyle) {
        // @ts-ignore eslint-disable-next-line
        state.settings.codePreview.themeLight = state.settings.codeStyle
        // @ts-ignore eslint-disable-next-line
        state.settings.codePreview.themeDark = state.settings.codeStyle
      }

      // @ts-ignore eslint-disable-next-line
      delete state.settings.codeStyle
      // @ts-ignore eslint-disable-next-line
      delete state.settings.codeCacheable
      // @ts-ignore eslint-disable-next-line
      delete state.settings.codeCacheMaxSize
      // @ts-ignore eslint-disable-next-line
      delete state.settings.codeCacheTTL
      // @ts-ignore eslint-disable-next-line
      delete state.settings.codeCacheThreshold
      return state
    } catch (error) {
      return state
    }
  },
  '103': (state: RootState) => {
    try {
      if (state.shortcuts) {
        if (!state.shortcuts.shortcuts.find((shortcut) => shortcut.key === 'search_message_in_chat')) {
          state.shortcuts.shortcuts.push({
            key: 'search_message_in_chat',
            shortcut: [isMac ? 'Command' : 'Ctrl', 'F'],
            editable: true,
            enabled: true,
            system: false
          })
        }
        const searchMessageShortcut = state.shortcuts.shortcuts.find((shortcut) => shortcut.key === 'search_message')
        const targetShortcut = [isMac ? 'Command' : 'Ctrl', 'F']
        if (
          searchMessageShortcut &&
          Array.isArray(searchMessageShortcut.shortcut) &&
          searchMessageShortcut.shortcut.length === targetShortcut.length &&
          searchMessageShortcut.shortcut.every((v, i) => v === targetShortcut[i])
        ) {
          searchMessageShortcut.shortcut = [isMac ? 'Command' : 'Ctrl', 'Shift', 'F']
        }
      }
      return state
    } catch (error) {
      return state
    }
  },
  '104': (state: RootState) => {
    try {
      addProvider(state, 'burncloud')
      state.llm.providers = moveProvider(state.llm.providers, 'burncloud', 10)
      return state
    } catch (error) {
      return state
    }
  },
  '105': (state: RootState) => {
    try {
      state.settings.notification = settingsInitialState.notification
      addMiniApp(state, 'google')
      if (!state.settings.openAI) {
        state.settings.openAI = {
          summaryText: 'off',
          serviceTier: 'auto'
        }
      }
      return state
    } catch (error) {
      return state
    }
  },
  '106': (state: RootState) => {
    try {
      addProvider(state, 'tokenflux')
      state.llm.providers = moveProvider(state.llm.providers, 'tokenflux', 15)
      return state
    } catch (error) {
      return state
    }
  },
  '107': (state: RootState) => {
    try {
      if (state.paintings && !state.paintings.DMXAPIPaintings) {
        state.paintings.DMXAPIPaintings = []
      }
      return state
    } catch (error) {
      return state
    }
  },
  '108': (state: RootState) => {
    try {
      state.inputTools.toolOrder = DEFAULT_TOOL_ORDER
      state.inputTools.isCollapsed = false
      return state
    } catch (error) {
      return state
    }
  },
  '109': (state: RootState) => {
    try {
      state.settings.userTheme = settingsInitialState.userTheme
      return state
    } catch (error) {
      return state
    }
  },
  '110': (state: RootState) => {
    try {
      if (state.paintings && !state.paintings.tokenFluxPaintings) {
        state.paintings.tokenFluxPaintings = []
      }
      state.settings.showTokens = true
      state.settings.testPlan = false
      return state
    } catch (error) {
      return state
    }
  },
  '111': (state: RootState) => {
    try {
      addSelectionAction(state, 'quote')
      if (
        state.llm.translateModel.provider === 'silicon' &&
        state.llm.translateModel.id === 'meta-llama/Llama-3.3-70B-Instruct'
      ) {
        state.llm.translateModel = SYSTEM_MODELS.defaultModel[2]
      }

      // add selection_assistant_toggle and selection_assistant_select_text shortcuts after mini_window
      addShortcuts(state, ['selection_assistant_toggle', 'selection_assistant_select_text'], 'mini_window')

      return state
    } catch (error) {
      return state
    }
  },
  '112': (state: RootState) => {
    try {
      addProvider(state, 'cephalon')
      addProvider(state, '302ai')
      addProvider(state, 'lanyun')
      state.llm.providers = moveProvider(state.llm.providers, 'cephalon', 13)
      state.llm.providers = moveProvider(state.llm.providers, '302ai', 14)
      state.llm.providers = moveProvider(state.llm.providers, 'lanyun', 15)
      return state
    } catch (error) {
      return state
    }
  },
  '113': (state: RootState) => {
    try {
      addProvider(state, 'vertexai')
      if (!state.llm.settings.vertexai) {
        state.llm.settings.vertexai = llmInitialState.settings.vertexai
      }
      updateProvider(state, 'gemini', {
        isVertex: false
      })
      updateProvider(state, 'vertexai', {
        isVertex: true
      })
      return state
    } catch (error) {
      return state
    }
  },
  '114': (state: RootState) => {
    try {
      if (state.settings && state.settings.exportMenuOptions) {
        if (typeof state.settings.exportMenuOptions.plain_text === 'undefined') {
          state.settings.exportMenuOptions.plain_text = true
        }
      }
      if (state.settings) {
        state.settings.enableSpellCheck = false
        state.settings.spellCheckLanguages = []
      }
      return state
    } catch (error) {
      return state
    }
  },
  '115': (state: RootState) => {
    try {
      state.assistants.assistants.forEach((assistant) => {
        if (!assistant.settings) {
          assistant.settings = {
            temperature: DEFAULT_TEMPERATURE,
            contextCount: DEFAULT_CONTEXTCOUNT,
            topP: 1,
            toolUseMode: 'prompt',
            customParameters: [],
            streamOutput: true,
            enableMaxTokens: false
          }
        }
      })
      return state
    } catch (error) {
      return state
    }
  },
  '116': (state: RootState) => {
    try {
      if (state.websearch) {
        // migrate contentLimit to cutoffLimit
        // @ts-ignore eslint-disable-next-line
        if (state.websearch.contentLimit) {
          state.websearch.compressionConfig = {
            method: 'cutoff',
            cutoffUnit: 'char',
            // @ts-ignore eslint-disable-next-line
            cutoffLimit: state.websearch.contentLimit
          }
        } else {
          state.websearch.compressionConfig = { method: 'none', cutoffUnit: 'char' }
        }

        // @ts-ignore eslint-disable-next-line
        delete state.websearch.contentLimit
      }
      if (state.settings) {
        state.settings.testChannel = UpgradeChannel.LATEST
      }

      return state
    } catch (error) {
      return state
    }
  },
  '117': (state: RootState) => {
    try {
      const ppioProvider = state.llm.providers.find((provider) => provider.id === 'ppio')
      const modelsToRemove = [
        'qwen/qwen-2.5-72b-instruct',
        'qwen/qwen2.5-32b-instruct',
        'meta-llama/llama-3.1-70b-instruct',
        'meta-llama/llama-3.1-8b-instruct',
        '01-ai/yi-1.5-34b-chat',
        '01-ai/yi-1.5-9b-chat',
        'thudm/glm-z1-32b-0414',
        'thudm/glm-z1-9b-0414'
      ]
      if (ppioProvider) {
        updateProvider(state, 'ppio', {
          models: [
            ...ppioProvider.models.filter((model) => !modelsToRemove.includes(model.id)),
            ...SYSTEM_MODELS.ppio.filter(
              (systemModel) => !ppioProvider.models.some((existingModel) => existingModel.id === systemModel.id)
            )
          ],
          apiHost: 'https://api.ppinfra.com/v3/openai/'
        })
      }
      state.assistants.assistants.forEach((assistant) => {
        if (assistant.settings && assistant.settings.streamOutput === undefined) {
          assistant.settings = {
            ...assistant.settings,
            streamOutput: true
          }
        }
      })
      return state
    } catch (error) {
      return state
    }
  },
  '118': (state: RootState) => {
    try {
      addProvider(state, 'ph8')
      state.llm.providers = moveProvider(state.llm.providers, 'ph8', 14)

      if (!state.settings.userId) {
        state.settings.userId = uuid()
      }

      state.llm.providers.forEach((provider) => {
        if (provider.id === 'mistral') {
          provider.type = 'mistral'
        }
      })

      return state
    } catch (error) {
      return state
    }
  },
  '119': (state: RootState) => {
    try {
      addProvider(state, 'new-api')
      state.llm.providers = moveProvider(state.llm.providers, 'new-api', 16)
      state.settings.disableHardwareAcceleration = false
<<<<<<< HEAD
      // migrate to enable memory feature on sidebar
      if (state.settings && state.settings.sidebarIcons) {
        // Check if 'memory' is not already in visible icons
        if (!state.settings.sidebarIcons.visible.includes('memory' as any)) {
          state.settings.sidebarIcons.visible = [...state.settings.sidebarIcons.visible, 'memory' as any]
        }
      }
=======

>>>>>>> 33da5d31
      return state
    } catch (error) {
      return state
    }
  },
  '120': (state: RootState) => {
    try {
<<<<<<< HEAD
      // migrate to remove memory feature from sidebar (moved to settings)
      if (state.settings && state.settings.sidebarIcons) {
        // Remove 'memory' from visible icons if present
        state.settings.sidebarIcons.visible = state.settings.sidebarIcons.visible.filter(
          (icon) => icon !== ('memory' as any)
        )
        // Remove 'memory' from disabled icons if present
        state.settings.sidebarIcons.disabled = state.settings.sidebarIcons.disabled.filter(
          (icon) => icon !== ('memory' as any)
        )
      }
=======
      if (!state.settings.s3) {
        state.settings.s3 = settingsInitialState.s3
      }

      const langMap: Record<string, LanguageCode> = {
        english: 'en-us',
        chinese: 'zh-cn',
        'chinese-traditional': 'zh-tw',
        japanese: 'ja-jp',
        russian: 'ru-ru'
      }

      const origin = state.settings.targetLanguage
      const newLang = langMap[origin]
      if (newLang) state.settings.targetLanguage = newLang
      else state.settings.targetLanguage = 'en-us'

      state.llm.providers.forEach((provider) => {
        if (provider.id === 'azure-openai') {
          provider.type = 'azure-openai'
        }
      })

      state.settings.localBackupMaxBackups = 0
      state.settings.localBackupSkipBackupFile = false
      state.settings.localBackupDir = ''
      state.settings.localBackupAutoSync = false
      state.settings.localBackupSyncInterval = 0
>>>>>>> 33da5d31
      return state
    } catch (error) {
      return state
    }
  }
}

const migrate = createMigrate(migrateConfig as any)

export default migrate<|MERGE_RESOLUTION|>--- conflicted
+++ resolved
@@ -1723,7 +1723,6 @@
       addProvider(state, 'new-api')
       state.llm.providers = moveProvider(state.llm.providers, 'new-api', 16)
       state.settings.disableHardwareAcceleration = false
-<<<<<<< HEAD
       // migrate to enable memory feature on sidebar
       if (state.settings && state.settings.sidebarIcons) {
         // Check if 'memory' is not already in visible icons
@@ -1731,9 +1730,6 @@
           state.settings.sidebarIcons.visible = [...state.settings.sidebarIcons.visible, 'memory' as any]
         }
       }
-=======
-
->>>>>>> 33da5d31
       return state
     } catch (error) {
       return state
@@ -1741,7 +1737,6 @@
   },
   '120': (state: RootState) => {
     try {
-<<<<<<< HEAD
       // migrate to remove memory feature from sidebar (moved to settings)
       if (state.settings && state.settings.sidebarIcons) {
         // Remove 'memory' from visible icons if present
@@ -1753,7 +1748,7 @@
           (icon) => icon !== ('memory' as any)
         )
       }
-=======
+      
       if (!state.settings.s3) {
         state.settings.s3 = settingsInitialState.s3
       }
@@ -1782,7 +1777,6 @@
       state.settings.localBackupDir = ''
       state.settings.localBackupAutoSync = false
       state.settings.localBackupSyncInterval = 0
->>>>>>> 33da5d31
       return state
     } catch (error) {
       return state
