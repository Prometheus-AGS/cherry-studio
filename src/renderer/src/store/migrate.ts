--- conflicted
+++ resolved
@@ -1475,8 +1475,23 @@
   },
   '110': (state: RootState) => {
     try {
-<<<<<<< HEAD
-      if (!state.preprocess) {
+      state.llm.providers.forEach((provider) => {
+        if (provider.id === 'mistral') {
+          provider.type = 'mistral'
+        }
+      })
+      if (state.paintings && !state.paintings.tokenFluxPaintings) {
+        state.paintings.tokenFluxPaintings = []
+      }
+      state.settings.showTokens = true
+      return state
+    } catch (error) {
+      return state
+    }
+  },
+  '111': (state: RootState) => {
+    try{
+       if (!state.preprocess) {
         state.preprocess = {
           defaultProvider: '',
           providers: []
@@ -1516,20 +1531,9 @@
           }
         })
       }
-
-      state.llm.providers.forEach((provider) => {
-        if (provider.id === 'mistral') {
-          provider.type = 'mistral'
-        }
-      })
-=======
-      if (state.paintings && !state.paintings.tokenFluxPaintings) {
-        state.paintings.tokenFluxPaintings = []
-      }
->>>>>>> 6165e4a4
-      state.settings.showTokens = true
-      return state
-    } catch (error) {
+      return state
+    }catch(error) {
+      console.error(error)
       return state
     }
   }
