import { combineReducers, configureStore } from '@reduxjs/toolkit'
import { useDispatch, useSelector, useStore } from 'react-redux'
import { FLUSH, PAUSE, PERSIST, persistReducer, persistStore, PURGE, REGISTER, REHYDRATE } from 'redux-persist'
import storage from 'redux-persist/lib/storage'

import storeSyncService from '../services/StoreSyncService'
import agents from './agents'
import assistants from './assistants'
import backup from './backup'
import copilot from './copilot'
import inputToolsReducer from './inputTools'
import knowledge from './knowledge'
import llm from './llm'
import mcp from './mcp'
import memory from './memory'
import messageBlocksReducer from './messageBlock'
import migrate from './migrate'
import minapps from './minapps'
import newMessagesReducer from './newMessage'
import nutstore from './nutstore'
import ocr from './ocr'
import paintings from './paintings'
import preprocess from './preprocess'
import runtime from './runtime'
import selectionStore from './selectionStore'
import settings from './settings'
import shortcuts from './shortcuts'
import tts from './tts'
import websearch from './websearch'

const rootReducer = combineReducers({
  assistants,
  agents,
  backup,
  nutstore,
  paintings,
  llm,
  settings,
  runtime,
  ocr,
  shortcuts,
  knowledge,
  minapps,
  websearch,
  mcp,
  memory,
  copilot,
  selectionStore,
  tts,
  // messages: messagesReducer,
  preprocess,
  messages: newMessagesReducer,
  messageBlocks: messageBlocksReducer,
  inputTools: inputToolsReducer
})

const persistedReducer = persistReducer(
  {
    key: 'cherry-studio',
    storage,
<<<<<<< HEAD
    version: 118,
=======
    version: 119,
>>>>>>> 2fad7c0f
    blacklist: ['runtime', 'messages', 'messageBlocks'],
    migrate
  },
  rootReducer
)

/**
 * Configures the store sync service to synchronize specific state slices across all windows.
 * For detailed implementation, see @renderer/services/StoreSyncService.ts
 *
 * Usage:
 * - 'xxxx/' - Synchronizes the entire state slice
 * - 'xxxx/sliceName' - Synchronizes a specific slice within the state
 *
 * To listen for store changes in a window:
 * Call storeSyncService.subscribe() in the window's entryPoint.tsx
 */
storeSyncService.setOptions({
  syncList: ['assistants/', 'settings/', 'llm/', 'selectionStore/', 'tts/']
})

const store = configureStore({
  // @ts-ignore store type is unknown
  reducer: persistedReducer as typeof rootReducer,
  middleware: (getDefaultMiddleware) => {
    return getDefaultMiddleware({
      serializableCheck: {
        ignoredActions: [FLUSH, REHYDRATE, PAUSE, PERSIST, PURGE, REGISTER]
      }
    }).concat(storeSyncService.createMiddleware())
  },
  devTools: true
})

export type RootState = ReturnType<typeof rootReducer>
export type AppDispatch = typeof store.dispatch

export const persistor = persistStore(store)
export const useAppDispatch = useDispatch.withTypes<AppDispatch>()
export const useAppSelector = useSelector.withTypes<RootState>()
export const useAppStore = useStore.withTypes<typeof store>()
window.store = store

export default store<|MERGE_RESOLUTION|>--- conflicted
+++ resolved
@@ -58,11 +58,7 @@
   {
     key: 'cherry-studio',
     storage,
-<<<<<<< HEAD
-    version: 118,
-=======
-    version: 119,
->>>>>>> 2fad7c0f
+    version: 120,
     blacklist: ['runtime', 'messages', 'messageBlocks'],
     migrate
   },
