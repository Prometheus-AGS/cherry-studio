--- conflicted
+++ resolved
@@ -47,13 +47,8 @@
   createTranslationBlock,
   resetAssistantMessage
 } from '@renderer/utils/messageUtils/create'
-<<<<<<< HEAD
-import { getMainTextContent } from '@renderer/utils/messageUtils/find'
+import { findMainTextBlocks, getMainTextContent } from '@renderer/utils/messageUtils/find'
 import { clearTopicQueue, getTopicQueue } from '@renderer/utils/queue'
-=======
-import { findMainTextBlocks, getMainTextContent } from '@renderer/utils/messageUtils/find'
-import { getTopicQueue } from '@renderer/utils/queue'
->>>>>>> 38cf3869
 import { waitForTopicQueue } from '@renderer/utils/queue'
 import { isOnHomePage } from '@renderer/utils/window'
 import { t } from 'i18next'
@@ -639,7 +634,6 @@
           ) {
             return // No data to show, no block needed.
           }
-<<<<<<< HEAD
 
           const newCitationBlock = createCitationBlock(
             assistantMsgId,
@@ -654,11 +648,6 @@
           await handleBlockTransition(newCitationBlock, MessageBlockType.CITATION)
           // `handleBlockTransition` handles DB saving
           return // Early return as we just created the block with final data
-=======
-          smartBlockUpdate(citationBlockId, changes, MessageBlockType.CITATION, true)
-        } else {
-          console.error('[onExternalToolComplete] citationBlockId is null. Cannot update.')
->>>>>>> 38cf3869
         }
 
         // If a block already exists (from onExternalToolInProgress), update it.
