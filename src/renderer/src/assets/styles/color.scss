:root {
  --color-white: #ffffff;
  --color-white-soft: rgba(255, 255, 255, 0.8);
  --color-white-mute: rgba(255, 255, 255, 0.94);

  --color-black: #181818;
  --color-black-soft: #222222;
  --color-black-mute: #333333;

  --color-gray-1: #515c67;
  --color-gray-2: #414853;
  --color-gray-3: #32363f;

  --color-text-1: rgba(255, 255, 245, 0.9);
  --color-text-2: rgba(235, 235, 245, 0.6);
  --color-text-3: rgba(235, 235, 245, 0.38);

  --color-background: var(--color-black);
  --color-background-soft: var(--color-black-soft);
  --color-background-mute: var(--color-black-mute);
  --color-background-opacity: rgba(34, 34, 34, 0.7);
  --inner-glow-opacity: 0.3; // For the glassmorphism effect in the dropdown menu

  --color-primary: #00b96b;
  --color-primary-soft: #00b96b99;
  --color-primary-mute: #00b96b33;

  --color-text: var(--color-text-1);
  --color-text-secondary: rgba(235, 235, 245, 0.7);
  --color-icon: #ffffff99;
  --color-icon-white: #ffffff;
  --color-border: #383838;
  --color-border-soft: #ffffff10;
  --color-border-mute: #ffffff05;
  --color-error: #f44336;
  --color-link: #338cff;
  --color-code-background: #323232;
  --color-hover: rgba(40, 40, 40, 1);
  --color-active: rgba(55, 55, 55, 1);
  --color-frame-border: #333;
  --color-group-background: var(--color-background-soft);

  --color-reference: #404040;
  --color-reference-text: #ffffff;
  --color-reference-background: #0b0e12;

<<<<<<< HEAD
  --color-list-item: rgba(255, 255, 255, 0.1);
  --color-list-item-hover: rgba(255, 255, 255, 0.05);
=======
  --color-list-item: #252525;
  --color-list-item-hover: #1e1e1e;
>>>>>>> 5b9ff305

  --modal-background: #111111;

  --color-highlight: rgba(0, 0, 0, 1);
  --color-background-highlight: rgba(255, 255, 0, 0.9);
  --color-background-highlight-accent: rgba(255, 150, 50, 0.9);

  --navbar-background-mac: rgba(20, 20, 20, 0.55);
  --navbar-background-win: rgba(20, 20, 20, 0.75);
  --navbar-background: #1f1f1f;

  --chat-background: transparent;
  --chat-background-user: rgba(255, 255, 255, 0.08);
  --chat-background-assistant: transparent;
  --chat-text-user: var(--color-black);
<<<<<<< HEAD
=======

  --list-item-border-radius: 20px;

  --color-status-success: #52c41a;
  --color-status-error: #ff4d4f;
  --color-status-warning: #faad14;
>>>>>>> 5b9ff305
}

[theme-mode='light'] {
  --color-white: #ffffff;
  --color-white-soft: rgba(0, 0, 0, 0.04);
  --color-white-mute: #eee;

  --color-black: #1b1b1f;
  --color-black-soft: #262626;
  --color-black-mute: #363636;

  --color-gray-1: #8e8e93;
  --color-gray-2: #aeaeb2;
  --color-gray-3: #c7c7cc;

  --color-text-1: rgba(0, 0, 0, 1);
  --color-text-2: rgba(0, 0, 0, 0.6);
  --color-text-3: rgba(0, 0, 0, 0.38);

  --color-background: var(--color-white);
  --color-background-soft: var(--color-white-soft);
  --color-background-mute: var(--color-white-mute);
  --color-background-opacity: rgba(235, 235, 235, 0.7);
  --inner-glow-opacity: 0.1;

  --color-primary: #00b96b;
  --color-primary-soft: #00b96b99;
  --color-primary-mute: #00b96b33;

  --color-text: var(--color-text-1);
  --color-text-secondary: rgba(0, 0, 0, 0.75);
  --color-icon: #00000099;
  --color-icon-white: #000000;
  --color-border: #00000019;
  --color-border-soft: #00000010;
  --color-border-mute: #00000005;
  --color-error: #f44336;
  --color-link: #1677ff;
  --color-code-background: #e3e3e3;
  --color-hover: var(--color-white-mute);
  --color-active: var(--color-white-soft);
  --color-frame-border: #ddd;
  --color-group-background: var(--color-white);

  --color-reference: #cfe1ff;
  --color-reference-text: #000000;
  --color-reference-background: #f1f7ff;

  --color-list-item: rgba(0, 0, 0, 0.05);
  --color-list-item-hover: rgba(0, 0, 0, 0.03);

  --modal-background: var(--color-white);

  --color-highlight: initial;
  --color-background-highlight: rgba(255, 255, 0, 0.5);
  --color-background-highlight-accent: rgba(255, 150, 50, 0.5);

  --navbar-background-mac: rgba(255, 255, 255, 0.55);
  --navbar-background-win: rgba(255, 255, 255, 0.75);
  --navbar-background: rgba(244, 244, 244);

  --chat-background: transparent;
  --chat-background-user: rgba(0, 0, 0, 0.045);
  --chat-background-assistant: transparent;
  --chat-text-user: var(--color-text);
}<|MERGE_RESOLUTION|>--- conflicted
+++ resolved
@@ -44,13 +44,8 @@
   --color-reference-text: #ffffff;
   --color-reference-background: #0b0e12;
 
-<<<<<<< HEAD
-  --color-list-item: rgba(255, 255, 255, 0.1);
-  --color-list-item-hover: rgba(255, 255, 255, 0.05);
-=======
   --color-list-item: #252525;
   --color-list-item-hover: #1e1e1e;
->>>>>>> 5b9ff305
 
   --modal-background: #111111;
 
@@ -66,15 +61,10 @@
   --chat-background-user: rgba(255, 255, 255, 0.08);
   --chat-background-assistant: transparent;
   --chat-text-user: var(--color-black);
-<<<<<<< HEAD
-=======
-
-  --list-item-border-radius: 20px;
 
   --color-status-success: #52c41a;
   --color-status-error: #ff4d4f;
   --color-status-warning: #faad14;
->>>>>>> 5b9ff305
 }
 
 [theme-mode='light'] {
