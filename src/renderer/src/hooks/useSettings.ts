import store, { useAppDispatch, useAppSelector } from '@renderer/store'
import {
  AssistantIconType,
  SendMessageShortcut,
  setAssistantIconType,
  setAutoCheckUpdate as _setAutoCheckUpdate,
  setDisableHardwareAcceleration,
  setLaunchOnBoot,
  setLaunchToTray,
  setPinTopicsToTop,
  setSendMessageShortcut as _setSendMessageShortcut,
  setSidebarIcons,
  setTargetLanguage,
  setTestChannel as _setTestChannel,
  setTestPlan as _setTestPlan,
  setTheme,
  SettingsState,
  setTopicPosition,
  setTransparentWindow,
  setTray as _setTray,
  setTrayOnClose
} from '@renderer/store/settings'
import { SidebarIcon, ThemeMode, TranslateLanguageVarious } from '@renderer/types'
import { UpgradeChannel } from '@shared/config/constant'

export function useSettings() {
  const settings = useAppSelector((state) => state.settings)
  const dispatch = useAppDispatch()

  return {
    ...settings,
    setSendMessageShortcut(shortcut: SendMessageShortcut) {
      dispatch(_setSendMessageShortcut(shortcut))
    },

    setLaunch(isLaunchOnBoot: boolean | undefined, isLaunchToTray: boolean | undefined = undefined) {
      if (isLaunchOnBoot !== undefined) {
        dispatch(setLaunchOnBoot(isLaunchOnBoot))
        window.api.setLaunchOnBoot(isLaunchOnBoot)
      }

      if (isLaunchToTray !== undefined) {
        dispatch(setLaunchToTray(isLaunchToTray))
        window.api.setLaunchToTray(isLaunchToTray)
      }
    },

    setTray(isShowTray: boolean | undefined, isTrayOnClose: boolean | undefined = undefined) {
      if (isShowTray !== undefined) {
        dispatch(_setTray(isShowTray))
        window.api.setTray(isShowTray)
      }
      if (isTrayOnClose !== undefined) {
        dispatch(setTrayOnClose(isTrayOnClose))
        window.api.setTrayOnClose(isTrayOnClose)
      }
    },

    setAutoCheckUpdate(isAutoUpdate: boolean) {
      dispatch(_setAutoCheckUpdate(isAutoUpdate))
      window.api.setAutoUpdate(isAutoUpdate)
    },

    setTestPlan(isTestPlan: boolean) {
      dispatch(_setTestPlan(isTestPlan))
      window.api.setTestPlan(isTestPlan)
    },

    setTestChannel(channel: UpgradeChannel) {
      dispatch(_setTestChannel(channel))
      window.api.setTestChannel(channel)
    },

    setTheme(theme: ThemeMode) {
      dispatch(setTheme(theme))
    },
    setTargetLanguage(targetLanguage: TranslateLanguageVarious) {
      dispatch(setTargetLanguage(targetLanguage))
    },
    setTopicPosition(topicPosition: 'left' | 'right') {
      dispatch(setTopicPosition(topicPosition))
    },
    setPinTopicsToTop(pinTopicsToTop: boolean) {
      dispatch(setPinTopicsToTop(pinTopicsToTop))
    },
    updateSidebarIcons(icons: { visible: SidebarIcon[]; disabled: SidebarIcon[] }) {
      dispatch(setSidebarIcons(icons))
    },
    updateSidebarVisibleIcons(icons: SidebarIcon[]) {
      dispatch(setSidebarIcons({ visible: icons }))
    },
    updateSidebarDisabledIcons(icons: SidebarIcon[]) {
      dispatch(setSidebarIcons({ disabled: icons }))
    },
    setAssistantIconType(assistantIconType: AssistantIconType) {
      dispatch(setAssistantIconType(assistantIconType))
    },
<<<<<<< HEAD
    setTransparentWindow(transparentWindow: boolean) {
      dispatch(setTransparentWindow(transparentWindow))
=======
    setShowTokens(showTokens: boolean) {
      dispatch(setShowTokens(showTokens))
    },
    setDisableHardwareAcceleration(disableHardwareAcceleration: boolean) {
      dispatch(setDisableHardwareAcceleration(disableHardwareAcceleration))
      window.api.setDisableHardwareAcceleration(disableHardwareAcceleration)
>>>>>>> 5b9ff305
    }
  }
}

export function useMessageStyle() {
  const { messageStyle } = useSettings()
  const isBubbleStyle = messageStyle === 'bubble'

  return {
    isBubbleStyle
  }
}

export const getStoreSetting = (key: keyof SettingsState) => {
  return store.getState().settings[key]
}<|MERGE_RESOLUTION|>--- conflicted
+++ resolved
@@ -95,17 +95,12 @@
     setAssistantIconType(assistantIconType: AssistantIconType) {
       dispatch(setAssistantIconType(assistantIconType))
     },
-<<<<<<< HEAD
     setTransparentWindow(transparentWindow: boolean) {
       dispatch(setTransparentWindow(transparentWindow))
-=======
-    setShowTokens(showTokens: boolean) {
-      dispatch(setShowTokens(showTokens))
     },
     setDisableHardwareAcceleration(disableHardwareAcceleration: boolean) {
       dispatch(setDisableHardwareAcceleration(disableHardwareAcceleration))
       window.api.setDisableHardwareAcceleration(disableHardwareAcceleration)
->>>>>>> 5b9ff305
     }
   }
 }
