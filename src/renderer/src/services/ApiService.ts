/**
 * 职责：提供原子化的、无状态的API调用函数
 */

import { StreamTextParams } from '@cherrystudio/ai-core'
import { AiSdkMiddlewareConfig } from '@renderer/aiCore/middleware/aisdk/AiSdkMiddlewareBuilder'
import { CompletionsParams } from '@renderer/aiCore/middleware/schemas'
import { buildStreamTextParams } from '@renderer/aiCore/transformParameters'
import {
  isEmbeddingModel,
  isReasoningModel,
  isSupportedReasoningEffortModel,
  isSupportedThinkingTokenModel
} from '@renderer/config/models'
<<<<<<< HEAD
import { getStoreSetting } from '@renderer/hooks/useSettings'
import i18n from '@renderer/i18n'
import store from '@renderer/store'
import { Assistant, MCPServer, MCPTool, Model, Provider } from '@renderer/types'
=======
import {
  SEARCH_SUMMARY_PROMPT,
  SEARCH_SUMMARY_PROMPT_KNOWLEDGE_ONLY,
  SEARCH_SUMMARY_PROMPT_WEB_ONLY
} from '@renderer/config/prompts'
import { getModel } from '@renderer/hooks/useModel'
import { getStoreSetting } from '@renderer/hooks/useSettings'
import i18n from '@renderer/i18n'
import store from '@renderer/store'
import { selectCurrentUserId, selectGlobalMemoryEnabled, selectMemoryConfig } from '@renderer/store/memory'
import {
  Assistant,
  ExternalToolResult,
  KnowledgeReference,
  MCPTool,
  MemoryItem,
  Model,
  Provider,
  WebSearchResponse,
  WebSearchSource
} from '@renderer/types'
>>>>>>> e7d38d34
import { type Chunk, ChunkType } from '@renderer/types/chunk'
import { Message } from '@renderer/types/newMessage'
import { SdkModel } from '@renderer/types/sdk'
import { removeSpecialCharactersForTopicName } from '@renderer/utils'
import { isEnabledToolUse } from '@renderer/utils/mcp-tools'
import { findFileBlocks, getMainTextContent } from '@renderer/utils/messageUtils/find'
import { isEmpty, takeRight } from 'lodash'

import AiProvider from '../aiCore'
<<<<<<< HEAD
import AiProviderNew from '../aiCore/index_new'
import { getDefaultModel, getProviderByModel, getTopNamingModel, getTranslateModel } from './AssistantService'
import { getDefaultAssistant } from './AssistantService'
=======
import {
  getAssistantProvider,
  getAssistantSettings,
  getDefaultAssistant,
  getDefaultModel,
  getProviderByModel,
  getTopNamingModel,
  getTranslateModel
} from './AssistantService'
import { processKnowledgeSearch } from './KnowledgeService'
import { MemoryProcessor } from './MemoryProcessor'
import {
  filterContextMessages,
  filterEmptyMessages,
  filterUsefulMessages,
  filterUserRoleStartMessages
} from './MessagesService'
import WebSearchService from './WebSearchService'

// TODO：考虑拆开
async function fetchExternalTool(
  lastUserMessage: Message,
  assistant: Assistant,
  onChunkReceived: (chunk: Chunk) => void,
  lastAnswer?: Message
): Promise<ExternalToolResult> {
  // 可能会有重复？
  const knowledgeBaseIds = assistant.knowledge_bases?.map((base) => base.id)
  const hasKnowledgeBase = !isEmpty(knowledgeBaseIds)
  const knowledgeRecognition = assistant.knowledgeRecognition || 'on'
  const webSearchProvider = WebSearchService.getWebSearchProvider(assistant.webSearchProviderId)

  // 使用外部搜索工具
  const shouldWebSearch = !!assistant.webSearchProviderId && webSearchProvider !== null
  const shouldKnowledgeSearch = hasKnowledgeBase
  const globalMemoryEnabled = selectGlobalMemoryEnabled(store.getState())
  const shouldSearchMemory = globalMemoryEnabled && assistant.enableMemory

  // 在工具链开始时发送进度通知
  const willUseTools = shouldWebSearch || shouldKnowledgeSearch
  if (willUseTools) {
    onChunkReceived({ type: ChunkType.EXTERNEL_TOOL_IN_PROGRESS })
  }

  // --- Keyword/Question Extraction Function ---
  const extract = async (): Promise<ExtractResults | undefined> => {
    if (!lastUserMessage) return undefined

    // 根据配置决定是否需要提取
    const needWebExtract = shouldWebSearch
    const needKnowledgeExtract = hasKnowledgeBase && knowledgeRecognition === 'on'

    if (!needWebExtract && !needKnowledgeExtract) return undefined

    let prompt: string
    if (needWebExtract && !needKnowledgeExtract) {
      prompt = SEARCH_SUMMARY_PROMPT_WEB_ONLY
    } else if (!needWebExtract && needKnowledgeExtract) {
      prompt = SEARCH_SUMMARY_PROMPT_KNOWLEDGE_ONLY
    } else {
      prompt = SEARCH_SUMMARY_PROMPT
    }

    const summaryAssistant = getDefaultAssistant()
    summaryAssistant.model = assistant.model || getDefaultModel()
    summaryAssistant.prompt = prompt

    try {
      const result = await fetchSearchSummary({
        messages: lastAnswer ? [lastAnswer, lastUserMessage] : [lastUserMessage],
        assistant: summaryAssistant
      })

      if (!result) return getFallbackResult()

      const extracted = extractInfoFromXML(result.getText())
      // 根据需求过滤结果
      return {
        websearch: needWebExtract ? extracted?.websearch : undefined,
        knowledge: needKnowledgeExtract ? extracted?.knowledge : undefined
      }
    } catch (e: any) {
      console.error('extract error', e)
      if (isAbortError(e)) throw e
      return getFallbackResult()
    }
  }

  const getFallbackResult = (): ExtractResults => {
    const fallbackContent = getMainTextContent(lastUserMessage)
    return {
      websearch: shouldWebSearch ? { question: [fallbackContent || 'search'] } : undefined,
      knowledge: shouldKnowledgeSearch
        ? {
            question: [fallbackContent || 'search'],
            rewrite: fallbackContent
          }
        : undefined
    }
  }

  // --- Web Search Function ---
  const searchTheWeb = async (extractResults: ExtractResults | undefined): Promise<WebSearchResponse | undefined> => {
    if (!shouldWebSearch) return

    // Add check for extractResults existence early
    if (!extractResults?.websearch) {
      console.warn('searchTheWeb called without valid extractResults.websearch')
      return
    }

    if (extractResults.websearch.question[0] === 'not_needed') return

    // Add check for assistant.model before using it
    if (!assistant.model) {
      console.warn('searchTheWeb called without assistant.model')
      return undefined
    }
>>>>>>> e7d38d34

// // TODO：考虑拆开
// async function fetchExternalTool(
//   lastUserMessage: Message,
//   assistant: Assistant,
//   onChunkReceived: (chunk: Chunk) => void,
//   lastAnswer?: Message
// ) {
//   // 可能会有重复？
//   const knowledgeBaseIds = assistant.knowledge_bases?.map((base) => base.id)
//   const hasKnowledgeBase = !isEmpty(knowledgeBaseIds)
//   const knowledgeRecognition = assistant.knowledgeRecognition || 'on'
//   const webSearchProvider = WebSearchService.getWebSearchProvider(assistant.webSearchProviderId)

//   // 使用外部搜索工具
//   const shouldWebSearch = !!assistant.webSearchProviderId && webSearchProvider !== null
//   const shouldKnowledgeSearch = hasKnowledgeBase

//   // 在工具链开始时发送进度通知
//   const willUseTools = shouldWebSearch || shouldKnowledgeSearch
//   if (willUseTools) {
//     onChunkReceived({ type: ChunkType.EXTERNEL_TOOL_IN_PROGRESS })
//   }

//   // --- Keyword/Question Extraction Function ---
//   const extract = async (): Promise<ExtractResults | undefined> => {
//     if (!lastUserMessage) return undefined

//     // 根据配置决定是否需要提取
//     const needWebExtract = shouldWebSearch
//     const needKnowledgeExtract = hasKnowledgeBase && knowledgeRecognition === 'on'

//     if (!needWebExtract && !needKnowledgeExtract) return undefined

//     let prompt: string
//     if (needWebExtract && !needKnowledgeExtract) {
//       prompt = SEARCH_SUMMARY_PROMPT_WEB_ONLY
//     } else if (!needWebExtract && needKnowledgeExtract) {
//       prompt = SEARCH_SUMMARY_PROMPT_KNOWLEDGE_ONLY
//     } else {
//       prompt = SEARCH_SUMMARY_PROMPT
//     }

//     const summaryAssistant = getDefaultAssistant()
//     summaryAssistant.model = assistant.model || getDefaultModel()
//     summaryAssistant.prompt = prompt

//     try {
//       const result = await fetchSearchSummary({
//         messages: lastAnswer ? [lastAnswer, lastUserMessage] : [lastUserMessage],
//         assistant: summaryAssistant
//       })

//       if (!result) return getFallbackResult()

//       const extracted = extractInfoFromXML(result.getText())
//       // 根据需求过滤结果
//       return {
//         websearch: needWebExtract ? extracted?.websearch : undefined,
//         knowledge: needKnowledgeExtract ? extracted?.knowledge : undefined
//       }
//     } catch (e: any) {
//       console.error('extract error', e)
//       if (isAbortError(e)) throw e
//       return getFallbackResult()
//     }
//   }

//   const getFallbackResult = (): ExtractResults => {
//     const fallbackContent = getMainTextContent(lastUserMessage)
//     return {
//       websearch: shouldWebSearch ? { question: [fallbackContent || 'search'] } : undefined,
//       knowledge: shouldKnowledgeSearch
//         ? {
//             question: [fallbackContent || 'search'],
//             rewrite: fallbackContent
//           }
//         : undefined
//     }
//   }

//   // --- Web Search Function ---
//   const searchTheWeb = async (extractResults: ExtractResults | undefined): Promise<WebSearchResponse | undefined> => {
//     if (!shouldWebSearch) return

//     // Add check for extractResults existence early
//     if (!extractResults?.websearch) {
//       console.warn('searchTheWeb called without valid extractResults.websearch')
//       return
//     }

//     if (extractResults.websearch.question[0] === 'not_needed') return

//     // Add check for assistant.model before using it
//     if (!assistant.model) {
//       console.warn('searchTheWeb called without assistant.model')
//       return undefined
//     }

//     try {
//       // Use the consolidated processWebsearch function
//       WebSearchService.createAbortSignal(lastUserMessage.id)
//       const webSearchResponse = await WebSearchService.processWebsearch(
//   webSearchProvider!,
//   extractResults,
//   lastUserMessage.id
// )
// return {
//         results: webSearchResponse,
//         source: WebSearchSource.WEBSEARCH
//       }
//     } catch (error) {
//       if (isAbortError(error)) throw error
//       console.error('Web search failed:', error)
//       return
//     }
//   }

//   // --- Knowledge Base Search Function ---
//   const searchKnowledgeBase = async (
//     extractResults: ExtractResults | undefined
//   ): Promise<KnowledgeReference[] | undefined> => {
//     if (!hasKnowledgeBase) return

//     // 知识库搜索条件
//     let searchCriteria: { question: string[]; rewrite: string }
//     if (knowledgeRecognition === 'off') {
//       const directContent = getMainTextContent(lastUserMessage)
//       searchCriteria = { question: [directContent || 'search'], rewrite: directContent }
//     } else {
//       // auto mode
//       if (!extractResults?.knowledge) {
//         console.warn('searchKnowledgeBase: No valid search criteria in auto mode')
//         return
//       }
//       searchCriteria = extractResults.knowledge
//     }

//     if (searchCriteria.question[0] === 'not_needed') return

//     try {
//       const tempExtractResults: ExtractResults = {
//         websearch: undefined,
//         knowledge: searchCriteria
//       }
//       // Attempt to get knowledgeBaseIds from the main text block
//       // NOTE: This assumes knowledgeBaseIds are ONLY on the main text block
//       // NOTE: processKnowledgeSearch needs to handle undefined ids gracefully
//       // const mainTextBlock = mainTextBlocks
//       //   ?.map((blockId) => store.getState().messageBlocks.entities[blockId])
//       //   .find((block) => block?.type === MessageBlockType.MAIN_TEXT) as MainTextMessageBlock | undefined
//       return await processKnowledgeSearch(tempExtractResults, knowledgeBaseIds)
//     } catch (error) {
//       console.error('Knowledge base search failed:', error)
//       return
//     }
//   }

//   // --- Execute Extraction and Searches ---
//   let extractResults: ExtractResults | undefined

//   try {
//     // 根据配置决定是否需要提取
//     if (shouldWebSearch || hasKnowledgeBase) {
//       extractResults = await extract()
//       Logger.log('[fetchExternalTool] Extraction results:', extractResults)
//     }

//     let webSearchResponseFromSearch: WebSearchResponse | undefined
//     let knowledgeReferencesFromSearch: KnowledgeReference[] | undefined

//     // 并行执行搜索
//     if (shouldWebSearch || shouldKnowledgeSearch) {
//       ;[webSearchResponseFromSearch, knowledgeReferencesFromSearch] = await Promise.all([
//         searchTheWeb(extractResults),
//         searchKnowledgeBase(extractResults)
//       ])
//     }

//     // 存储搜索结果
//     if (lastUserMessage) {
//       if (webSearchResponseFromSearch) {
//         window.keyv.set(`web-search-${lastUserMessage.id}`, webSearchResponseFromSearch)
//       }
//       if (knowledgeReferencesFromSearch) {
//         window.keyv.set(`knowledge-search-${lastUserMessage.id}`, knowledgeReferencesFromSearch)
//       }
//     }

//     // 发送工具执行完成通知
//     if (willUseTools) {
//       onChunkReceived({
//         type: ChunkType.EXTERNEL_TOOL_COMPLETE,
//         external_tool: {
//           webSearch: webSearchResponseFromSearch,
//           knowledge: knowledgeReferencesFromSearch
//         }
//       })
//     }
//   } catch (error) {
//     if (isAbortError(error)) throw error
//     console.error('Tool execution failed:', error)

//     // 发送错误状态
//     if (willUseTools) {
//       onChunkReceived({
//         type: ChunkType.EXTERNEL_TOOL_COMPLETE,
//         external_tool: {
//           webSearch: undefined,
//           knowledge: undefined
//         }
//       })
//     }

//     return { mcpTools: [] }
//   }
// }

export async function fetchMcpTools(assistant: Assistant) {
  // Get MCP tools (Fix duplicate declaration)
  let mcpTools: MCPTool[] = [] // Initialize as empty array
  const allMcpServers = store.getState().mcp.servers || []
  const activedMcpServers = allMcpServers.filter((s) => s.isActive)
  const assistantMcpServers = assistant.mcpServers || []

  const enabledMCPs = activedMcpServers.filter((server) => assistantMcpServers.some((s) => s.id === server.id))

  if (enabledMCPs && enabledMCPs.length > 0) {
    try {
<<<<<<< HEAD
      const toolPromises = enabledMCPs.map<Promise<MCPTool[]>>(async (mcpServer: MCPServer) => {
        try {
          const tools = await window.api.mcp.listTools(mcpServer)
          return tools.filter((tool: any) => !mcpServer.disabledTools?.includes(tool.name))
        } catch (error) {
          console.error(`Error fetching tools from MCP server ${mcpServer.name}:`, error)
          return []
=======
      // Use the consolidated processWebsearch function
      WebSearchService.createAbortSignal(lastUserMessage.id)
      const webSearchResponse = await WebSearchService.processWebsearch(
        webSearchProvider!,
        extractResults,
        lastUserMessage.id
      )
      return {
        results: webSearchResponse,
        source: WebSearchSource.WEBSEARCH
      }
    } catch (error) {
      if (isAbortError(error)) throw error
      console.error('Web search failed:', error)
      return
    }
  }

  const searchMemory = async (): Promise<MemoryItem[] | undefined> => {
    if (!shouldSearchMemory) return []
    try {
      const memoryConfig = selectMemoryConfig(store.getState())
      const content = getMainTextContent(lastUserMessage)
      if (!content) {
        console.warn('searchMemory called without valid content in lastUserMessage')
        return []
      }

      if (memoryConfig.llmApiClient && memoryConfig.embedderApiClient) {
        const currentUserId = selectCurrentUserId(store.getState())
        // Search for relevant memories
        const processorConfig = MemoryProcessor.getProcessorConfig(memoryConfig, assistant.id, currentUserId)
        console.log('Searching for relevant memories with content:', content)
        const memoryProcessor = new MemoryProcessor()
        const relevantMemories = await memoryProcessor.searchRelevantMemories(
          content,
          processorConfig,
          5 // Limit to top 5 most relevant memories
        )

        if (relevantMemories?.length > 0) {
          console.log('Found relevant memories:', relevantMemories)

          return relevantMemories
        }
        return []
      } else {
        console.warn('Memory is enabled but embedding or LLM model is not configured')
        return []
      }
    } catch (error) {
      console.error('Error processing memory search:', error)
      // Continue with conversation even if memory processing fails
      return []
    }
  }

  // --- Knowledge Base Search Function ---
  const searchKnowledgeBase = async (
    extractResults: ExtractResults | undefined
  ): Promise<KnowledgeReference[] | undefined> => {
    if (!hasKnowledgeBase) return

    // 知识库搜索条件
    let searchCriteria: { question: string[]; rewrite: string }
    if (knowledgeRecognition === 'off') {
      const directContent = getMainTextContent(lastUserMessage)
      searchCriteria = { question: [directContent || 'search'], rewrite: directContent }
    } else {
      // auto mode
      if (!extractResults?.knowledge) {
        console.warn('searchKnowledgeBase: No valid search criteria in auto mode')
        return
      }
      searchCriteria = extractResults.knowledge
    }

    if (searchCriteria.question[0] === 'not_needed') return

    try {
      const tempExtractResults: ExtractResults = {
        websearch: undefined,
        knowledge: searchCriteria
      }
      // Attempt to get knowledgeBaseIds from the main text block
      // NOTE: This assumes knowledgeBaseIds are ONLY on the main text block
      // NOTE: processKnowledgeSearch needs to handle undefined ids gracefully
      // const mainTextBlock = mainTextBlocks
      //   ?.map((blockId) => store.getState().messageBlocks.entities[blockId])
      //   .find((block) => block?.type === MessageBlockType.MAIN_TEXT) as MainTextMessageBlock | undefined
      return await processKnowledgeSearch(tempExtractResults, knowledgeBaseIds)
    } catch (error) {
      console.error('Knowledge base search failed:', error)
      return
    }
  }

  // --- Execute Extraction and Searches ---
  let extractResults: ExtractResults | undefined

  try {
    // 根据配置决定是否需要提取
    if (shouldWebSearch || hasKnowledgeBase) {
      extractResults = await extract()
      Logger.log('[fetchExternalTool] Extraction results:', extractResults)
    }

    let webSearchResponseFromSearch: WebSearchResponse | undefined
    let knowledgeReferencesFromSearch: KnowledgeReference[] | undefined
    let memorySearchReferences: MemoryItem[] | undefined

    // 并行执行搜索
    if (shouldWebSearch || shouldKnowledgeSearch || shouldSearchMemory) {
      ;[webSearchResponseFromSearch, knowledgeReferencesFromSearch, memorySearchReferences] = await Promise.all([
        searchTheWeb(extractResults),
        searchKnowledgeBase(extractResults),
        searchMemory()
      ])
    }

    // 存储搜索结果
    if (lastUserMessage) {
      if (webSearchResponseFromSearch) {
        window.keyv.set(`web-search-${lastUserMessage.id}`, webSearchResponseFromSearch)
      }
      if (knowledgeReferencesFromSearch) {
        window.keyv.set(`knowledge-search-${lastUserMessage.id}`, knowledgeReferencesFromSearch)
      }
      if (memorySearchReferences) {
        window.keyv.set(`memory-search-${lastUserMessage.id}`, memorySearchReferences)
      }
    }

    // 发送工具执行完成通知
    const wasAnyToolEnabled = shouldWebSearch || shouldKnowledgeSearch || shouldSearchMemory
    if (wasAnyToolEnabled) {
      onChunkReceived({
        type: ChunkType.EXTERNEL_TOOL_COMPLETE,
        external_tool: {
          webSearch: webSearchResponseFromSearch,
          knowledge: knowledgeReferencesFromSearch,
          memories: memorySearchReferences
        }
      })
    }

    // Get MCP tools (Fix duplicate declaration)
    let mcpTools: MCPTool[] = [] // Initialize as empty array
    const allMcpServers = store.getState().mcp.servers || []
    const activedMcpServers = allMcpServers.filter((s) => s.isActive)
    const assistantMcpServers = assistant.mcpServers || []

    const enabledMCPs = activedMcpServers.filter((server) => assistantMcpServers.some((s) => s.id === server.id))

    if (enabledMCPs && enabledMCPs.length > 0) {
      try {
        const toolPromises = enabledMCPs.map<Promise<MCPTool[]>>(async (mcpServer) => {
          try {
            const tools = await window.api.mcp.listTools(mcpServer)
            return tools.filter((tool: any) => !mcpServer.disabledTools?.includes(tool.name))
          } catch (error) {
            console.error(`Error fetching tools from MCP server ${mcpServer.name}:`, error)
            return []
          }
        })
        const results = await Promise.allSettled(toolPromises)
        mcpTools = results
          .filter((result): result is PromiseFulfilledResult<MCPTool[]> => result.status === 'fulfilled')
          .map((result) => result.value)
          .flat()
      } catch (toolError) {
        console.error('Error fetching MCP tools:', toolError)
      }
    }

    return { mcpTools }
  } catch (error) {
    if (isAbortError(error)) throw error
    console.error('Tool execution failed:', error)

    // 发送错误状态
    const wasAnyToolEnabled = shouldWebSearch || shouldKnowledgeSearch || shouldSearchMemory
    if (wasAnyToolEnabled) {
      onChunkReceived({
        type: ChunkType.EXTERNEL_TOOL_COMPLETE,
        external_tool: {
          webSearch: undefined,
          knowledge: undefined
>>>>>>> e7d38d34
        }
      })
      const results = await Promise.allSettled(toolPromises)
      mcpTools = results
        .filter((result): result is PromiseFulfilledResult<MCPTool[]> => result.status === 'fulfilled')
        .map((result) => result.value)
        .flat()
    } catch (toolError) {
      console.error('Error fetching MCP tools:', toolError)
    }
  }

  return mcpTools
}

export async function fetchChatCompletion({
  messages,
  assistant,
  options,
  onChunkReceived
}: {
  messages: StreamTextParams['messages']
  assistant: Assistant
  options: {
    signal?: AbortSignal
    timeout?: number
    headers?: Record<string, string>
  }
  onChunkReceived: (chunk: Chunk) => void
}) {
  const AI = new AiProviderNew(assistant.model || getDefaultModel())
  const provider = AI.getActualProvider()

  const mcpTools = await fetchMcpTools(assistant)

  // 使用 transformParameters 模块构建参数
  const {
    params: aiSdkParams,
    modelId,
    capabilities
  } = await buildStreamTextParams(messages, assistant, provider, {
    mcpTools: mcpTools,
    enableTools: isEnabledToolUse(assistant),
    webSearchProviderId: assistant.webSearchProviderId,
    requestOptions: options
  })

  const middlewareConfig: AiSdkMiddlewareConfig = {
    streamOutput: assistant.settings?.streamOutput ?? true,
    onChunk: onChunkReceived,
    model: assistant.model,
    provider: provider,
    enableReasoning: capabilities.enableReasoning,
    enableTool: assistant.settings?.toolUseMode === 'prompt',
    enableWebSearch: capabilities.enableWebSearch,
    mcpTools
  }
<<<<<<< HEAD

  // --- Call AI Completions ---
  onChunkReceived({ type: ChunkType.LLM_RESPONSE_CREATED })
  await AI.completions(modelId, aiSdkParams, middlewareConfig)
=======
  // try {
  // NOTE: The search results are NOT added to the messages sent to the AI here.
  // They will be retrieved and used by the messageThunk later to create CitationBlocks.
  const { mcpTools } = await fetchExternalTool(lastUserMessage, assistant, onChunkReceived, lastAnswer)
  const model = assistant.model || getDefaultModel()

  const { maxTokens, contextCount } = getAssistantSettings(assistant)

  const filteredMessages = filterUsefulMessages(messages)

  const _messages = filterUserRoleStartMessages(
    filterEmptyMessages(filterContextMessages(takeRight(filteredMessages, contextCount + 2))) // 取原来几个provider的最大值
  )

  const enableReasoning =
    ((isSupportedThinkingTokenModel(model) || isSupportedReasoningEffortModel(model)) &&
      assistant.settings?.reasoning_effort !== undefined) ||
    (isReasoningModel(model) && (!isSupportedThinkingTokenModel(model) || !isSupportedReasoningEffortModel(model)))

  const enableWebSearch =
    (assistant.enableWebSearch && isWebSearchModel(model)) ||
    isOpenRouterBuiltInWebSearchModel(model) ||
    model.id.includes('sonar') ||
    false

  const enableUrlContext = assistant.enableUrlContext || false

  const enableGenerateImage =
    isGenerateImageModel(model) && (isSupportedDisableGenerationModel(model) ? assistant.enableGenerateImage : true)

  // --- Call AI Completions ---
  onChunkReceived({ type: ChunkType.LLM_RESPONSE_CREATED })
  await AI.completions(
    {
      callType: 'chat',
      messages: _messages,
      assistant,
      onChunk: onChunkReceived,
      mcpTools: mcpTools,
      maxTokens,
      streamOutput: assistant.settings?.streamOutput || false,
      enableReasoning,
      enableWebSearch,
      enableUrlContext,
      enableGenerateImage
    },
    {
      streamOutput: assistant.settings?.streamOutput || false
    }
  )

  // Post-conversation memory processing
  const globalMemoryEnabled = selectGlobalMemoryEnabled(store.getState())
  if (globalMemoryEnabled && assistant.enableMemory) {
    await processConversationMemory(messages, assistant)
  }
}

/**
 * Process conversation for memory extraction and storage
 */
async function processConversationMemory(messages: Message[], assistant: Assistant) {
  try {
    const memoryConfig = selectMemoryConfig(store.getState())

    // Use assistant's model as fallback for memory processing if not configured
    const llmModel =
      getModel(memoryConfig.llmApiClient?.model, memoryConfig.llmApiClient?.provider) ||
      assistant.model ||
      getDefaultModel()
    const embedderModel =
      getModel(memoryConfig.embedderApiClient?.model, memoryConfig.embedderApiClient?.provider) ||
      getFirstEmbeddingModel()

    if (!embedderModel) {
      console.warn(
        'Memory processing skipped: no embedding model available. Please configure an embedding model in memory settings.'
      )
      return
    }

    if (!llmModel) {
      console.warn('Memory processing skipped: LLM model not available')
      return
    }

    // Convert messages to the format expected by memory processor
    const conversationMessages = messages
      .filter((msg) => msg.role === 'user' || msg.role === 'assistant')
      .map((msg) => ({
        role: msg.role as 'user' | 'assistant',
        content: getMainTextContent(msg) || ''
      }))
      .filter((msg) => msg.content.trim().length > 0)

    // if (conversationMessages.length < 2) {
    // Need at least a user message and assistant response
    // return
    // }

    const currentUserId = selectCurrentUserId(store.getState())

    // Create updated memory config with resolved models
    const updatedMemoryConfig = {
      ...memoryConfig,
      llmApiClient: {
        model: llmModel.id,
        provider: llmModel.provider,
        apiKey: getProviderByModel(llmModel).apiKey,
        baseURL: new AiProvider(getProviderByModel(llmModel)).getBaseURL(),
        apiVersion: getProviderByModel(llmModel).apiVersion
      },
      embedderApiClient: {
        model: embedderModel.id,
        provider: embedderModel.provider,
        apiKey: getProviderByModel(embedderModel).apiKey,
        baseURL: new AiProvider(getProviderByModel(embedderModel)).getBaseURL(),
        apiVersion: getProviderByModel(embedderModel).apiVersion
      }
    }

    const lastUserMessage = findLast(messages, (m) => m.role === 'user')
    const processorConfig = MemoryProcessor.getProcessorConfig(
      updatedMemoryConfig,
      assistant.id,
      currentUserId,
      lastUserMessage?.id
    )

    // Process the conversation in the background (don't await to avoid blocking UI)
    const memoryProcessor = new MemoryProcessor()
    memoryProcessor
      .processConversation(conversationMessages, processorConfig)
      .then((result) => {
        console.log('Memory processing completed:', result)
        if (result.facts.length > 0) {
          console.log('Extracted facts from conversation:', result.facts)
          console.log('Memory operations performed:', result.operations)
        } else {
          console.log('No facts extracted from conversation')
        }
      })
      .catch((error) => {
        console.error('Background memory processing failed:', error)
      })
  } catch (error) {
    console.error('Error in post-conversation memory processing:', error)
  }
>>>>>>> e7d38d34
}

interface FetchTranslateProps {
  content: string
  assistant: Assistant
  onResponse?: (text: string, isComplete: boolean) => void
}

export async function fetchTranslate({ content, assistant, onResponse }: FetchTranslateProps) {
  const model = getTranslateModel() || assistant.model || getDefaultModel()

  if (!model) {
    throw new Error(i18n.t('error.provider_disabled'))
  }

  const provider = getProviderByModel(model)

  if (!hasApiKey(provider)) {
    throw new Error(i18n.t('error.no_api_key'))
  }

  const isSupportedStreamOutput = () => {
    if (!onResponse) {
      return false
    }
    return true
  }

  const stream = isSupportedStreamOutput()
  const enableReasoning =
    ((isSupportedThinkingTokenModel(model) || isSupportedReasoningEffortModel(model)) &&
      assistant.settings?.reasoning_effort !== undefined) ||
    (isReasoningModel(model) && (!isSupportedThinkingTokenModel(model) || !isSupportedReasoningEffortModel(model)))

  const params: CompletionsParams = {
    callType: 'translate',
    messages: content,
    assistant: { ...assistant, model },
    streamOutput: stream,
    enableReasoning,
    onResponse
  }

  const AI = new AiProvider(provider)

  try {
    return (await AI.completions(params)).getText() || ''
  } catch (error: any) {
    return ''
  }
}

export async function fetchMessagesSummary({ messages, assistant }: { messages: Message[]; assistant: Assistant }) {
  const prompt = (getStoreSetting('topicNamingPrompt') as string) || i18n.t('prompts.title')
  const model = getTopNamingModel() || assistant.model || getDefaultModel()

  // 总结上下文总是取最后5条消息
  const contextMessages = takeRight(messages, 5)

  const provider = getProviderByModel(model)

  if (!hasApiKey(provider)) {
    return null
  }

  const AI = new AiProvider(provider)

  // LLM对多条消息的总结有问题，用单条结构化的消息表示会话内容会更好
  const structredMessages = contextMessages.map((message) => {
    const structredMessage = {
      role: message.role,
      mainText: getMainTextContent(message)
    }

    // 让LLM知道消息中包含的文件，但只提供文件名
    // 对助手消息而言，没有提供工具调用结果等更多信息，仅提供文本上下文。
    const fileBlocks = findFileBlocks(message)
    let fileList: Array<string> = []
    if (fileBlocks.length && fileBlocks.length > 0) {
      fileList = fileBlocks.map((fileBlock) => fileBlock.file.origin_name)
    }
    return {
      ...structredMessage,
      files: fileList.length > 0 ? fileList : undefined
    }
  })
  const conversation = JSON.stringify(structredMessages)

  // 复制 assistant 对象，并强制关闭思考预算
  const summaryAssistant = {
    ...assistant,
    settings: {
      ...assistant.settings,
      reasoning_effort: undefined,
      qwenThinkMode: false
    }
  }

  const params: CompletionsParams = {
    callType: 'summary',
    messages: conversation,
    assistant: { ...summaryAssistant, prompt, model },
    maxTokens: 1000,
    streamOutput: false,
    enableReasoning: false
  }

  try {
    const { getText } = await AI.completions(params)
    const text = getText()
    return removeSpecialCharactersForTopicName(text) || null
  } catch (error: any) {
    return null
  }
}

export async function fetchSearchSummary({ messages, assistant }: { messages: Message[]; assistant: Assistant }) {
  const model = assistant.model || getDefaultModel()
  const provider = getProviderByModel(model)

  if (!hasApiKey(provider)) {
    return null
  }

  const AI = new AiProvider(provider)

  const params: CompletionsParams = {
    callType: 'search',
    messages: messages,
    assistant,
    streamOutput: false
  }

  return await AI.completions(params)
}

export async function fetchGenerate({
  prompt,
  content,
  model
}: {
  prompt: string
  content: string
  model?: Model
}): Promise<string> {
  if (!model) {
    model = getDefaultModel()
  }
  const provider = getProviderByModel(model)

  if (!hasApiKey(provider)) {
    return ''
  }

  const AI = new AiProvider(provider)

  const assistant = getDefaultAssistant()
  assistant.model = model
  assistant.prompt = prompt

  const params: CompletionsParams = {
    callType: 'generate',
    messages: content,
    assistant,
    streamOutput: false
  }

  try {
    const result = await AI.completions(params)
    return result.getText() || ''
  } catch (error: any) {
    return ''
  }
}

function hasApiKey(provider: Provider) {
  if (!provider) return false
  if (provider.id === 'ollama' || provider.id === 'lmstudio' || provider.type === 'vertexai') return true
  return !isEmpty(provider.apiKey)
}

/**
 * Get the first available embedding model from enabled providers
 */
function getFirstEmbeddingModel() {
  const providers = store.getState().llm.providers.filter((p) => p.enabled)

  for (const provider of providers) {
    const embeddingModel = provider.models.find((model) => isEmbeddingModel(model))
    if (embeddingModel) {
      return embeddingModel
    }
  }

  return undefined
}

export async function fetchModels(provider: Provider): Promise<SdkModel[]> {
  const AI = new AiProvider(provider)

  try {
    return await AI.models()
  } catch (error) {
    return []
  }
}

export function checkApiProvider(provider: Provider): void {
  const key = 'api-check'
  const style = { marginTop: '3vh' }

  if (
    provider.id !== 'ollama' &&
    provider.id !== 'lmstudio' &&
    provider.type !== 'vertexai' &&
    provider.id !== 'copilot'
  ) {
    if (!provider.apiKey) {
      window.message.error({ content: i18n.t('message.error.enter.api.key'), key, style })
      throw new Error(i18n.t('message.error.enter.api.key'))
    }
  }

  if (!provider.apiHost && provider.type !== 'vertexai') {
    window.message.error({ content: i18n.t('message.error.enter.api.host'), key, style })
    throw new Error(i18n.t('message.error.enter.api.host'))
  }

  if (isEmpty(provider.models)) {
    window.message.error({ content: i18n.t('message.error.enter.model'), key, style })
    throw new Error(i18n.t('message.error.enter.model'))
  }
}

export async function checkApi(provider: Provider, model: Model): Promise<void> {
  checkApiProvider(provider)

  const ai = new AiProvider(provider)

  const assistant = getDefaultAssistant()
  assistant.model = model
  try {
    if (isEmbeddingModel(model)) {
      await ai.getEmbeddingDimensions(model)
    } else {
      const params: CompletionsParams = {
        callType: 'check',
        messages: 'hi',
        assistant,
        streamOutput: true,
        enableReasoning: false,
        shouldThrow: true
      }

      // Try streaming check first
      const result = await ai.completions(params)
      if (!result.getText()) {
        throw new Error('No response received')
      }
    }
  } catch (error: any) {
    if (error.message.includes('stream')) {
      const params: CompletionsParams = {
        callType: 'check',
        messages: 'hi',
        assistant,
        streamOutput: false,
        shouldThrow: true
      }
      const result = await ai.completions(params)
      if (!result.getText()) {
        throw new Error('No response received')
      }
    } else {
      throw error
    }
  }
}<|MERGE_RESOLUTION|>--- conflicted
+++ resolved
@@ -12,34 +12,10 @@
   isSupportedReasoningEffortModel,
   isSupportedThinkingTokenModel
 } from '@renderer/config/models'
-<<<<<<< HEAD
 import { getStoreSetting } from '@renderer/hooks/useSettings'
 import i18n from '@renderer/i18n'
 import store from '@renderer/store'
 import { Assistant, MCPServer, MCPTool, Model, Provider } from '@renderer/types'
-=======
-import {
-  SEARCH_SUMMARY_PROMPT,
-  SEARCH_SUMMARY_PROMPT_KNOWLEDGE_ONLY,
-  SEARCH_SUMMARY_PROMPT_WEB_ONLY
-} from '@renderer/config/prompts'
-import { getModel } from '@renderer/hooks/useModel'
-import { getStoreSetting } from '@renderer/hooks/useSettings'
-import i18n from '@renderer/i18n'
-import store from '@renderer/store'
-import { selectCurrentUserId, selectGlobalMemoryEnabled, selectMemoryConfig } from '@renderer/store/memory'
-import {
-  Assistant,
-  ExternalToolResult,
-  KnowledgeReference,
-  MCPTool,
-  MemoryItem,
-  Model,
-  Provider,
-  WebSearchResponse,
-  WebSearchSource
-} from '@renderer/types'
->>>>>>> e7d38d34
 import { type Chunk, ChunkType } from '@renderer/types/chunk'
 import { Message } from '@renderer/types/newMessage'
 import { SdkModel } from '@renderer/types/sdk'
@@ -49,138 +25,32 @@
 import { isEmpty, takeRight } from 'lodash'
 
 import AiProvider from '../aiCore'
-<<<<<<< HEAD
 import AiProviderNew from '../aiCore/index_new'
-import { getDefaultModel, getProviderByModel, getTopNamingModel, getTranslateModel } from './AssistantService'
-import { getDefaultAssistant } from './AssistantService'
-=======
 import {
-  getAssistantProvider,
-  getAssistantSettings,
+  // getAssistantProvider,
+  // getAssistantSettings,
   getDefaultAssistant,
   getDefaultModel,
   getProviderByModel,
   getTopNamingModel,
   getTranslateModel
 } from './AssistantService'
-import { processKnowledgeSearch } from './KnowledgeService'
-import { MemoryProcessor } from './MemoryProcessor'
-import {
-  filterContextMessages,
-  filterEmptyMessages,
-  filterUsefulMessages,
-  filterUserRoleStartMessages
-} from './MessagesService'
-import WebSearchService from './WebSearchService'
+// import { processKnowledgeSearch } from './KnowledgeService'
+// import {
+//   filterContextMessages,
+//   filterEmptyMessages,
+//   filterUsefulMessages,
+//   filterUserRoleStartMessages
+// } from './MessagesService'
+// import WebSearchService from './WebSearchService'
 
 // TODO：考虑拆开
-async function fetchExternalTool(
-  lastUserMessage: Message,
-  assistant: Assistant,
-  onChunkReceived: (chunk: Chunk) => void,
-  lastAnswer?: Message
-): Promise<ExternalToolResult> {
-  // 可能会有重复？
-  const knowledgeBaseIds = assistant.knowledge_bases?.map((base) => base.id)
-  const hasKnowledgeBase = !isEmpty(knowledgeBaseIds)
-  const knowledgeRecognition = assistant.knowledgeRecognition || 'on'
-  const webSearchProvider = WebSearchService.getWebSearchProvider(assistant.webSearchProviderId)
-
-  // 使用外部搜索工具
-  const shouldWebSearch = !!assistant.webSearchProviderId && webSearchProvider !== null
-  const shouldKnowledgeSearch = hasKnowledgeBase
-  const globalMemoryEnabled = selectGlobalMemoryEnabled(store.getState())
-  const shouldSearchMemory = globalMemoryEnabled && assistant.enableMemory
-
-  // 在工具链开始时发送进度通知
-  const willUseTools = shouldWebSearch || shouldKnowledgeSearch
-  if (willUseTools) {
-    onChunkReceived({ type: ChunkType.EXTERNEL_TOOL_IN_PROGRESS })
-  }
-
-  // --- Keyword/Question Extraction Function ---
-  const extract = async (): Promise<ExtractResults | undefined> => {
-    if (!lastUserMessage) return undefined
-
-    // 根据配置决定是否需要提取
-    const needWebExtract = shouldWebSearch
-    const needKnowledgeExtract = hasKnowledgeBase && knowledgeRecognition === 'on'
-
-    if (!needWebExtract && !needKnowledgeExtract) return undefined
-
-    let prompt: string
-    if (needWebExtract && !needKnowledgeExtract) {
-      prompt = SEARCH_SUMMARY_PROMPT_WEB_ONLY
-    } else if (!needWebExtract && needKnowledgeExtract) {
-      prompt = SEARCH_SUMMARY_PROMPT_KNOWLEDGE_ONLY
-    } else {
-      prompt = SEARCH_SUMMARY_PROMPT
-    }
-
-    const summaryAssistant = getDefaultAssistant()
-    summaryAssistant.model = assistant.model || getDefaultModel()
-    summaryAssistant.prompt = prompt
-
-    try {
-      const result = await fetchSearchSummary({
-        messages: lastAnswer ? [lastAnswer, lastUserMessage] : [lastUserMessage],
-        assistant: summaryAssistant
-      })
-
-      if (!result) return getFallbackResult()
-
-      const extracted = extractInfoFromXML(result.getText())
-      // 根据需求过滤结果
-      return {
-        websearch: needWebExtract ? extracted?.websearch : undefined,
-        knowledge: needKnowledgeExtract ? extracted?.knowledge : undefined
-      }
-    } catch (e: any) {
-      console.error('extract error', e)
-      if (isAbortError(e)) throw e
-      return getFallbackResult()
-    }
-  }
-
-  const getFallbackResult = (): ExtractResults => {
-    const fallbackContent = getMainTextContent(lastUserMessage)
-    return {
-      websearch: shouldWebSearch ? { question: [fallbackContent || 'search'] } : undefined,
-      knowledge: shouldKnowledgeSearch
-        ? {
-            question: [fallbackContent || 'search'],
-            rewrite: fallbackContent
-          }
-        : undefined
-    }
-  }
-
-  // --- Web Search Function ---
-  const searchTheWeb = async (extractResults: ExtractResults | undefined): Promise<WebSearchResponse | undefined> => {
-    if (!shouldWebSearch) return
-
-    // Add check for extractResults existence early
-    if (!extractResults?.websearch) {
-      console.warn('searchTheWeb called without valid extractResults.websearch')
-      return
-    }
-
-    if (extractResults.websearch.question[0] === 'not_needed') return
-
-    // Add check for assistant.model before using it
-    if (!assistant.model) {
-      console.warn('searchTheWeb called without assistant.model')
-      return undefined
-    }
->>>>>>> e7d38d34
-
-// // TODO：考虑拆开
 // async function fetchExternalTool(
 //   lastUserMessage: Message,
 //   assistant: Assistant,
 //   onChunkReceived: (chunk: Chunk) => void,
 //   lastAnswer?: Message
-// ) {
+// ): Promise<ExternalToolResult> {
 //   // 可能会有重复？
 //   const knowledgeBaseIds = assistant.knowledge_bases?.map((base) => base.id)
 //   const hasKnowledgeBase = !isEmpty(knowledgeBaseIds)
@@ -190,6 +60,8 @@
 //   // 使用外部搜索工具
 //   const shouldWebSearch = !!assistant.webSearchProviderId && webSearchProvider !== null
 //   const shouldKnowledgeSearch = hasKnowledgeBase
+//   const globalMemoryEnabled = selectGlobalMemoryEnabled(store.getState())
+//   const shouldSearchMemory = globalMemoryEnabled && assistant.enableMemory
 
 //   // 在工具链开始时发送进度通知
 //   const willUseTools = shouldWebSearch || shouldKnowledgeSearch
@@ -276,11 +148,11 @@
 //       // Use the consolidated processWebsearch function
 //       WebSearchService.createAbortSignal(lastUserMessage.id)
 //       const webSearchResponse = await WebSearchService.processWebsearch(
-//   webSearchProvider!,
-//   extractResults,
-//   lastUserMessage.id
-// )
-// return {
+//         webSearchProvider!,
+//         extractResults,
+//         lastUserMessage.id
+//       )
+//       return {
 //         results: webSearchResponse,
 //         source: WebSearchSource.WEBSEARCH
 //       }
@@ -288,6 +160,45 @@
 //       if (isAbortError(error)) throw error
 //       console.error('Web search failed:', error)
 //       return
+//     }
+//   }
+
+//   const searchMemory = async (): Promise<MemoryItem[] | undefined> => {
+//     if (!shouldSearchMemory) return []
+//     try {
+//       const memoryConfig = selectMemoryConfig(store.getState())
+//       const content = getMainTextContent(lastUserMessage)
+//       if (!content) {
+//         console.warn('searchMemory called without valid content in lastUserMessage')
+//         return []
+//       }
+
+//       if (memoryConfig.llmApiClient && memoryConfig.embedderApiClient) {
+//         const currentUserId = selectCurrentUserId(store.getState())
+//         // Search for relevant memories
+//         const processorConfig = MemoryProcessor.getProcessorConfig(memoryConfig, assistant.id, currentUserId)
+//         console.log('Searching for relevant memories with content:', content)
+//         const memoryProcessor = new MemoryProcessor()
+//         const relevantMemories = await memoryProcessor.searchRelevantMemories(
+//           content,
+//           processorConfig,
+//           5 // Limit to top 5 most relevant memories
+//         )
+
+//         if (relevantMemories?.length > 0) {
+//           console.log('Found relevant memories:', relevantMemories)
+
+//           return relevantMemories
+//         }
+//         return []
+//       } else {
+//         console.warn('Memory is enabled but embedding or LLM model is not configured')
+//         return []
+//       }
+//     } catch (error) {
+//       console.error('Error processing memory search:', error)
+//       // Continue with conversation even if memory processing fails
+//       return []
 //     }
 //   }
 
@@ -343,12 +254,14 @@
 
 //     let webSearchResponseFromSearch: WebSearchResponse | undefined
 //     let knowledgeReferencesFromSearch: KnowledgeReference[] | undefined
+//     let memorySearchReferences: MemoryItem[] | undefined
 
 //     // 并行执行搜索
-//     if (shouldWebSearch || shouldKnowledgeSearch) {
-//       ;[webSearchResponseFromSearch, knowledgeReferencesFromSearch] = await Promise.all([
+//     if (shouldWebSearch || shouldKnowledgeSearch || shouldSearchMemory) {
+//       ;[webSearchResponseFromSearch, knowledgeReferencesFromSearch, memorySearchReferences] = await Promise.all([
 //         searchTheWeb(extractResults),
-//         searchKnowledgeBase(extractResults)
+//         searchKnowledgeBase(extractResults),
+//         searchMemory()
 //       ])
 //     }
 
@@ -360,24 +273,61 @@
 //       if (knowledgeReferencesFromSearch) {
 //         window.keyv.set(`knowledge-search-${lastUserMessage.id}`, knowledgeReferencesFromSearch)
 //       }
+//       if (memorySearchReferences) {
+//         window.keyv.set(`memory-search-${lastUserMessage.id}`, memorySearchReferences)
+//       }
 //     }
 
 //     // 发送工具执行完成通知
-//     if (willUseTools) {
+//     const wasAnyToolEnabled = shouldWebSearch || shouldKnowledgeSearch || shouldSearchMemory
+//     if (wasAnyToolEnabled) {
 //       onChunkReceived({
 //         type: ChunkType.EXTERNEL_TOOL_COMPLETE,
 //         external_tool: {
 //           webSearch: webSearchResponseFromSearch,
-//           knowledge: knowledgeReferencesFromSearch
+//           knowledge: knowledgeReferencesFromSearch,
+//           memories: memorySearchReferences
 //         }
 //       })
 //     }
+
+//     // Get MCP tools (Fix duplicate declaration)
+//     let mcpTools: MCPTool[] = [] // Initialize as empty array
+//     const allMcpServers = store.getState().mcp.servers || []
+//     const activedMcpServers = allMcpServers.filter((s) => s.isActive)
+//     const assistantMcpServers = assistant.mcpServers || []
+
+//     const enabledMCPs = activedMcpServers.filter((server) => assistantMcpServers.some((s) => s.id === server.id))
+
+//     if (enabledMCPs && enabledMCPs.length > 0) {
+//       try {
+//         const toolPromises = enabledMCPs.map<Promise<MCPTool[]>>(async (mcpServer) => {
+//           try {
+//             const tools = await window.api.mcp.listTools(mcpServer)
+//             return tools.filter((tool: any) => !mcpServer.disabledTools?.includes(tool.name))
+//           } catch (error) {
+//             console.error(`Error fetching tools from MCP server ${mcpServer.name}:`, error)
+//             return []
+//           }
+//         })
+//         const results = await Promise.allSettled(toolPromises)
+//         mcpTools = results
+//           .filter((result): result is PromiseFulfilledResult<MCPTool[]> => result.status === 'fulfilled')
+//           .map((result) => result.value)
+//           .flat()
+//       } catch (toolError) {
+//         console.error('Error fetching MCP tools:', toolError)
+//       }
+//     }
+
+//     return { mcpTools }
 //   } catch (error) {
 //     if (isAbortError(error)) throw error
 //     console.error('Tool execution failed:', error)
 
 //     // 发送错误状态
-//     if (willUseTools) {
+//     const wasAnyToolEnabled = shouldWebSearch || shouldKnowledgeSearch || shouldSearchMemory
+//     if (wasAnyToolEnabled) {
 //       onChunkReceived({
 //         type: ChunkType.EXTERNEL_TOOL_COMPLETE,
 //         external_tool: {
@@ -402,7 +352,6 @@
 
   if (enabledMCPs && enabledMCPs.length > 0) {
     try {
-<<<<<<< HEAD
       const toolPromises = enabledMCPs.map<Promise<MCPTool[]>>(async (mcpServer: MCPServer) => {
         try {
           const tools = await window.api.mcp.listTools(mcpServer)
@@ -410,196 +359,6 @@
         } catch (error) {
           console.error(`Error fetching tools from MCP server ${mcpServer.name}:`, error)
           return []
-=======
-      // Use the consolidated processWebsearch function
-      WebSearchService.createAbortSignal(lastUserMessage.id)
-      const webSearchResponse = await WebSearchService.processWebsearch(
-        webSearchProvider!,
-        extractResults,
-        lastUserMessage.id
-      )
-      return {
-        results: webSearchResponse,
-        source: WebSearchSource.WEBSEARCH
-      }
-    } catch (error) {
-      if (isAbortError(error)) throw error
-      console.error('Web search failed:', error)
-      return
-    }
-  }
-
-  const searchMemory = async (): Promise<MemoryItem[] | undefined> => {
-    if (!shouldSearchMemory) return []
-    try {
-      const memoryConfig = selectMemoryConfig(store.getState())
-      const content = getMainTextContent(lastUserMessage)
-      if (!content) {
-        console.warn('searchMemory called without valid content in lastUserMessage')
-        return []
-      }
-
-      if (memoryConfig.llmApiClient && memoryConfig.embedderApiClient) {
-        const currentUserId = selectCurrentUserId(store.getState())
-        // Search for relevant memories
-        const processorConfig = MemoryProcessor.getProcessorConfig(memoryConfig, assistant.id, currentUserId)
-        console.log('Searching for relevant memories with content:', content)
-        const memoryProcessor = new MemoryProcessor()
-        const relevantMemories = await memoryProcessor.searchRelevantMemories(
-          content,
-          processorConfig,
-          5 // Limit to top 5 most relevant memories
-        )
-
-        if (relevantMemories?.length > 0) {
-          console.log('Found relevant memories:', relevantMemories)
-
-          return relevantMemories
-        }
-        return []
-      } else {
-        console.warn('Memory is enabled but embedding or LLM model is not configured')
-        return []
-      }
-    } catch (error) {
-      console.error('Error processing memory search:', error)
-      // Continue with conversation even if memory processing fails
-      return []
-    }
-  }
-
-  // --- Knowledge Base Search Function ---
-  const searchKnowledgeBase = async (
-    extractResults: ExtractResults | undefined
-  ): Promise<KnowledgeReference[] | undefined> => {
-    if (!hasKnowledgeBase) return
-
-    // 知识库搜索条件
-    let searchCriteria: { question: string[]; rewrite: string }
-    if (knowledgeRecognition === 'off') {
-      const directContent = getMainTextContent(lastUserMessage)
-      searchCriteria = { question: [directContent || 'search'], rewrite: directContent }
-    } else {
-      // auto mode
-      if (!extractResults?.knowledge) {
-        console.warn('searchKnowledgeBase: No valid search criteria in auto mode')
-        return
-      }
-      searchCriteria = extractResults.knowledge
-    }
-
-    if (searchCriteria.question[0] === 'not_needed') return
-
-    try {
-      const tempExtractResults: ExtractResults = {
-        websearch: undefined,
-        knowledge: searchCriteria
-      }
-      // Attempt to get knowledgeBaseIds from the main text block
-      // NOTE: This assumes knowledgeBaseIds are ONLY on the main text block
-      // NOTE: processKnowledgeSearch needs to handle undefined ids gracefully
-      // const mainTextBlock = mainTextBlocks
-      //   ?.map((blockId) => store.getState().messageBlocks.entities[blockId])
-      //   .find((block) => block?.type === MessageBlockType.MAIN_TEXT) as MainTextMessageBlock | undefined
-      return await processKnowledgeSearch(tempExtractResults, knowledgeBaseIds)
-    } catch (error) {
-      console.error('Knowledge base search failed:', error)
-      return
-    }
-  }
-
-  // --- Execute Extraction and Searches ---
-  let extractResults: ExtractResults | undefined
-
-  try {
-    // 根据配置决定是否需要提取
-    if (shouldWebSearch || hasKnowledgeBase) {
-      extractResults = await extract()
-      Logger.log('[fetchExternalTool] Extraction results:', extractResults)
-    }
-
-    let webSearchResponseFromSearch: WebSearchResponse | undefined
-    let knowledgeReferencesFromSearch: KnowledgeReference[] | undefined
-    let memorySearchReferences: MemoryItem[] | undefined
-
-    // 并行执行搜索
-    if (shouldWebSearch || shouldKnowledgeSearch || shouldSearchMemory) {
-      ;[webSearchResponseFromSearch, knowledgeReferencesFromSearch, memorySearchReferences] = await Promise.all([
-        searchTheWeb(extractResults),
-        searchKnowledgeBase(extractResults),
-        searchMemory()
-      ])
-    }
-
-    // 存储搜索结果
-    if (lastUserMessage) {
-      if (webSearchResponseFromSearch) {
-        window.keyv.set(`web-search-${lastUserMessage.id}`, webSearchResponseFromSearch)
-      }
-      if (knowledgeReferencesFromSearch) {
-        window.keyv.set(`knowledge-search-${lastUserMessage.id}`, knowledgeReferencesFromSearch)
-      }
-      if (memorySearchReferences) {
-        window.keyv.set(`memory-search-${lastUserMessage.id}`, memorySearchReferences)
-      }
-    }
-
-    // 发送工具执行完成通知
-    const wasAnyToolEnabled = shouldWebSearch || shouldKnowledgeSearch || shouldSearchMemory
-    if (wasAnyToolEnabled) {
-      onChunkReceived({
-        type: ChunkType.EXTERNEL_TOOL_COMPLETE,
-        external_tool: {
-          webSearch: webSearchResponseFromSearch,
-          knowledge: knowledgeReferencesFromSearch,
-          memories: memorySearchReferences
-        }
-      })
-    }
-
-    // Get MCP tools (Fix duplicate declaration)
-    let mcpTools: MCPTool[] = [] // Initialize as empty array
-    const allMcpServers = store.getState().mcp.servers || []
-    const activedMcpServers = allMcpServers.filter((s) => s.isActive)
-    const assistantMcpServers = assistant.mcpServers || []
-
-    const enabledMCPs = activedMcpServers.filter((server) => assistantMcpServers.some((s) => s.id === server.id))
-
-    if (enabledMCPs && enabledMCPs.length > 0) {
-      try {
-        const toolPromises = enabledMCPs.map<Promise<MCPTool[]>>(async (mcpServer) => {
-          try {
-            const tools = await window.api.mcp.listTools(mcpServer)
-            return tools.filter((tool: any) => !mcpServer.disabledTools?.includes(tool.name))
-          } catch (error) {
-            console.error(`Error fetching tools from MCP server ${mcpServer.name}:`, error)
-            return []
-          }
-        })
-        const results = await Promise.allSettled(toolPromises)
-        mcpTools = results
-          .filter((result): result is PromiseFulfilledResult<MCPTool[]> => result.status === 'fulfilled')
-          .map((result) => result.value)
-          .flat()
-      } catch (toolError) {
-        console.error('Error fetching MCP tools:', toolError)
-      }
-    }
-
-    return { mcpTools }
-  } catch (error) {
-    if (isAbortError(error)) throw error
-    console.error('Tool execution failed:', error)
-
-    // 发送错误状态
-    const wasAnyToolEnabled = shouldWebSearch || shouldKnowledgeSearch || shouldSearchMemory
-    if (wasAnyToolEnabled) {
-      onChunkReceived({
-        type: ChunkType.EXTERNEL_TOOL_COMPLETE,
-        external_tool: {
-          webSearch: undefined,
-          knowledge: undefined
->>>>>>> e7d38d34
         }
       })
       const results = await Promise.allSettled(toolPromises)
@@ -611,7 +370,6 @@
       console.error('Error fetching MCP tools:', toolError)
     }
   }
-
   return mcpTools
 }
 
@@ -647,6 +405,25 @@
     requestOptions: options
   })
 
+  // const _messages = filterUserRoleStartMessages(
+  //   filterEmptyMessages(filterContextMessages(takeRight(filteredMessages, contextCount + 2))) // 取原来几个provider的最大值
+  // )
+
+  // const enableReasoning =
+  //   ((isSupportedThinkingTokenModel(model) || isSupportedReasoningEffortModel(model)) &&
+  //     assistant.settings?.reasoning_effort !== undefined) ||
+  //   (isReasoningModel(model) && (!isSupportedThinkingTokenModel(model) || !isSupportedReasoningEffortModel(model)))
+
+  // const enableWebSearch =
+  //   (assistant.enableWebSearch && isWebSearchModel(model)) ||
+  //   isOpenRouterBuiltInWebSearchModel(model) ||
+  //   model.id.includes('sonar') ||
+  //   false
+
+  // const enableGenerateImage =
+  //   isGenerateImageModel(model) && (isSupportedDisableGenerationModel(model) ? assistant.enableGenerateImage : true)
+  //   const enableUrlContext = assistant.enableUrlContext || false
+
   const middlewareConfig: AiSdkMiddlewareConfig = {
     streamOutput: assistant.settings?.streamOutput ?? true,
     onChunk: onChunkReceived,
@@ -657,162 +434,128 @@
     enableWebSearch: capabilities.enableWebSearch,
     mcpTools
   }
-<<<<<<< HEAD
-
   // --- Call AI Completions ---
   onChunkReceived({ type: ChunkType.LLM_RESPONSE_CREATED })
   await AI.completions(modelId, aiSdkParams, middlewareConfig)
-=======
-  // try {
-  // NOTE: The search results are NOT added to the messages sent to the AI here.
-  // They will be retrieved and used by the messageThunk later to create CitationBlocks.
-  const { mcpTools } = await fetchExternalTool(lastUserMessage, assistant, onChunkReceived, lastAnswer)
-  const model = assistant.model || getDefaultModel()
-
-  const { maxTokens, contextCount } = getAssistantSettings(assistant)
-
-  const filteredMessages = filterUsefulMessages(messages)
-
-  const _messages = filterUserRoleStartMessages(
-    filterEmptyMessages(filterContextMessages(takeRight(filteredMessages, contextCount + 2))) // 取原来几个provider的最大值
-  )
-
-  const enableReasoning =
-    ((isSupportedThinkingTokenModel(model) || isSupportedReasoningEffortModel(model)) &&
-      assistant.settings?.reasoning_effort !== undefined) ||
-    (isReasoningModel(model) && (!isSupportedThinkingTokenModel(model) || !isSupportedReasoningEffortModel(model)))
-
-  const enableWebSearch =
-    (assistant.enableWebSearch && isWebSearchModel(model)) ||
-    isOpenRouterBuiltInWebSearchModel(model) ||
-    model.id.includes('sonar') ||
-    false
-
-  const enableUrlContext = assistant.enableUrlContext || false
-
-  const enableGenerateImage =
-    isGenerateImageModel(model) && (isSupportedDisableGenerationModel(model) ? assistant.enableGenerateImage : true)
-
-  // --- Call AI Completions ---
-  onChunkReceived({ type: ChunkType.LLM_RESPONSE_CREATED })
-  await AI.completions(
-    {
-      callType: 'chat',
-      messages: _messages,
-      assistant,
-      onChunk: onChunkReceived,
-      mcpTools: mcpTools,
-      maxTokens,
-      streamOutput: assistant.settings?.streamOutput || false,
-      enableReasoning,
-      enableWebSearch,
-      enableUrlContext,
-      enableGenerateImage
-    },
-    {
-      streamOutput: assistant.settings?.streamOutput || false
-    }
-  )
-
+  // if (enableWebSearch) {
+  //   onChunkReceived({ type: ChunkType.LLM_WEB_SEARCH_IN_PROGRESS })
+  // }
+  // await AI.completions(
+  //   {
+  //     callType: 'chat',
+  //     messages: _messages,
+  //     assistant,
+  //     onChunk: onChunkReceived,
+  //     mcpTools: mcpTools,
+  //     maxTokens,
+  //     streamOutput: assistant.settings?.streamOutput || false,
+  //     enableReasoning,
+  //     enableWebSearch,
+  //     enableGenerateImage
+  //   },
+  //   {
+  //     streamOutput: assistant.settings?.streamOutput || false
+  //   }
+  // )
   // Post-conversation memory processing
-  const globalMemoryEnabled = selectGlobalMemoryEnabled(store.getState())
-  if (globalMemoryEnabled && assistant.enableMemory) {
-    await processConversationMemory(messages, assistant)
-  }
+  // TODO: 需要转换messages
+  // const globalMemoryEnabled = selectGlobalMemoryEnabled(store.getState())
+  // if (globalMemoryEnabled && assistant.enableMemory) {
+  //   await processConversationMemory(messages, assistant)
+  // }
 }
 
 /**
  * Process conversation for memory extraction and storage
  */
-async function processConversationMemory(messages: Message[], assistant: Assistant) {
-  try {
-    const memoryConfig = selectMemoryConfig(store.getState())
-
-    // Use assistant's model as fallback for memory processing if not configured
-    const llmModel =
-      getModel(memoryConfig.llmApiClient?.model, memoryConfig.llmApiClient?.provider) ||
-      assistant.model ||
-      getDefaultModel()
-    const embedderModel =
-      getModel(memoryConfig.embedderApiClient?.model, memoryConfig.embedderApiClient?.provider) ||
-      getFirstEmbeddingModel()
-
-    if (!embedderModel) {
-      console.warn(
-        'Memory processing skipped: no embedding model available. Please configure an embedding model in memory settings.'
-      )
-      return
-    }
-
-    if (!llmModel) {
-      console.warn('Memory processing skipped: LLM model not available')
-      return
-    }
-
-    // Convert messages to the format expected by memory processor
-    const conversationMessages = messages
-      .filter((msg) => msg.role === 'user' || msg.role === 'assistant')
-      .map((msg) => ({
-        role: msg.role as 'user' | 'assistant',
-        content: getMainTextContent(msg) || ''
-      }))
-      .filter((msg) => msg.content.trim().length > 0)
-
-    // if (conversationMessages.length < 2) {
-    // Need at least a user message and assistant response
-    // return
-    // }
-
-    const currentUserId = selectCurrentUserId(store.getState())
-
-    // Create updated memory config with resolved models
-    const updatedMemoryConfig = {
-      ...memoryConfig,
-      llmApiClient: {
-        model: llmModel.id,
-        provider: llmModel.provider,
-        apiKey: getProviderByModel(llmModel).apiKey,
-        baseURL: new AiProvider(getProviderByModel(llmModel)).getBaseURL(),
-        apiVersion: getProviderByModel(llmModel).apiVersion
-      },
-      embedderApiClient: {
-        model: embedderModel.id,
-        provider: embedderModel.provider,
-        apiKey: getProviderByModel(embedderModel).apiKey,
-        baseURL: new AiProvider(getProviderByModel(embedderModel)).getBaseURL(),
-        apiVersion: getProviderByModel(embedderModel).apiVersion
-      }
-    }
-
-    const lastUserMessage = findLast(messages, (m) => m.role === 'user')
-    const processorConfig = MemoryProcessor.getProcessorConfig(
-      updatedMemoryConfig,
-      assistant.id,
-      currentUserId,
-      lastUserMessage?.id
-    )
-
-    // Process the conversation in the background (don't await to avoid blocking UI)
-    const memoryProcessor = new MemoryProcessor()
-    memoryProcessor
-      .processConversation(conversationMessages, processorConfig)
-      .then((result) => {
-        console.log('Memory processing completed:', result)
-        if (result.facts.length > 0) {
-          console.log('Extracted facts from conversation:', result.facts)
-          console.log('Memory operations performed:', result.operations)
-        } else {
-          console.log('No facts extracted from conversation')
-        }
-      })
-      .catch((error) => {
-        console.error('Background memory processing failed:', error)
-      })
-  } catch (error) {
-    console.error('Error in post-conversation memory processing:', error)
-  }
->>>>>>> e7d38d34
-}
+// async function processConversationMemory(messages: Message[], assistant: Assistant) {
+//   try {
+//     const memoryConfig = selectMemoryConfig(store.getState())
+
+//     // Use assistant's model as fallback for memory processing if not configured
+//     const llmModel =
+//       getModel(memoryConfig.llmApiClient?.model, memoryConfig.llmApiClient?.provider) ||
+//       assistant.model ||
+//       getDefaultModel()
+//     const embedderModel =
+//       getModel(memoryConfig.embedderApiClient?.model, memoryConfig.embedderApiClient?.provider) ||
+//       getFirstEmbeddingModel()
+
+//     if (!embedderModel) {
+//       console.warn(
+//         'Memory processing skipped: no embedding model available. Please configure an embedding model in memory settings.'
+//       )
+//       return
+//     }
+
+//     if (!llmModel) {
+//       console.warn('Memory processing skipped: LLM model not available')
+//       return
+//     }
+
+//     // Convert messages to the format expected by memory processor
+//     const conversationMessages = messages
+//       .filter((msg) => msg.role === 'user' || msg.role === 'assistant')
+//       .map((msg) => ({
+//         role: msg.role as 'user' | 'assistant',
+//         content: getMainTextContent(msg) || ''
+//       }))
+//       .filter((msg) => msg.content.trim().length > 0)
+
+//     // if (conversationMessages.length < 2) {
+//     // Need at least a user message and assistant response
+//     // return
+//     // }
+
+//     const currentUserId = selectCurrentUserId(store.getState())
+
+//     // Create updated memory config with resolved models
+//     const updatedMemoryConfig = {
+//       ...memoryConfig,
+//       llmApiClient: {
+//         model: llmModel.id,
+//         provider: llmModel.provider,
+//         apiKey: getProviderByModel(llmModel).apiKey,
+//         baseURL: new AiProvider(getProviderByModel(llmModel)).getBaseURL(),
+//         apiVersion: getProviderByModel(llmModel).apiVersion
+//       },
+//       embedderApiClient: {
+//         model: embedderModel.id,
+//         provider: embedderModel.provider,
+//         apiKey: getProviderByModel(embedderModel).apiKey,
+//         baseURL: new AiProvider(getProviderByModel(embedderModel)).getBaseURL(),
+//         apiVersion: getProviderByModel(embedderModel).apiVersion
+//       }
+//     }
+
+//     const lastUserMessage = findLast(messages, (m) => m.role === 'user')
+//     const processorConfig = MemoryProcessor.getProcessorConfig(
+//       updatedMemoryConfig,
+//       assistant.id,
+//       currentUserId,
+//       lastUserMessage?.id
+//     )
+
+//     // Process the conversation in the background (don't await to avoid blocking UI)
+//     const memoryProcessor = new MemoryProcessor()
+//     memoryProcessor
+//       .processConversation(conversationMessages, processorConfig)
+//       .then((result) => {
+//         console.log('Memory processing completed:', result)
+//         if (result.facts.length > 0) {
+//           console.log('Extracted facts from conversation:', result.facts)
+//           console.log('Memory operations performed:', result.operations)
+//         } else {
+//           console.log('No facts extracted from conversation')
+//         }
+//       })
+//       .catch((error) => {
+//         console.error('Background memory processing failed:', error)
+//       })
+//   } catch (error) {
+//     console.error('Error in post-conversation memory processing:', error)
+//   }
+// }
 
 interface FetchTranslateProps {
   content: string
@@ -996,18 +739,18 @@
 /**
  * Get the first available embedding model from enabled providers
  */
-function getFirstEmbeddingModel() {
-  const providers = store.getState().llm.providers.filter((p) => p.enabled)
-
-  for (const provider of providers) {
-    const embeddingModel = provider.models.find((model) => isEmbeddingModel(model))
-    if (embeddingModel) {
-      return embeddingModel
-    }
-  }
-
-  return undefined
-}
+// function getFirstEmbeddingModel() {
+//   const providers = store.getState().llm.providers.filter((p) => p.enabled)
+
+//   for (const provider of providers) {
+//     const embeddingModel = provider.models.find((model) => isEmbeddingModel(model))
+//     if (embeddingModel) {
+//       return embeddingModel
+//     }
+//   }
+
+//   return undefined
+// }
 
 export async function fetchModels(provider: Provider): Promise<SdkModel[]> {
   const AI = new AiProvider(provider)
