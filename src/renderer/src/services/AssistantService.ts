import { DEFAULT_CONTEXTCOUNT, DEFAULT_MAX_TOKENS, DEFAULT_TEMPERATURE } from '@renderer/config/constant'
import i18n from '@renderer/i18n'
import store from '@renderer/store'
import { addAssistant } from '@renderer/store/assistants'
import { topicsActions } from '@renderer/store/topics'
import type { Agent, Assistant, AssistantSettings, Model, Provider, Topic } from '@renderer/types'
import { uuid } from '@renderer/utils'

export function getDefaultAssistant(): Assistant {
  return {
    id: 'default',
    name: i18n.t('chat.default.name'),
    emoji: '😀',
    prompt: '',
    topics: [],
    messages: [],
<<<<<<< HEAD
    regularPhrases: [],
    isTemplate: false
=======
    type: 'assistant',
    regularPhrases: [], // Added regularPhrases
    settings: {
      temperature: DEFAULT_TEMPERATURE,
      contextCount: DEFAULT_CONTEXTCOUNT,
      enableMaxTokens: false,
      maxTokens: 0,
      streamOutput: true,
      topP: 1,
      toolUseMode: 'prompt',
      customParameters: []
    }
>>>>>>> ba21a2c5
  }
}

export function getDefaultTranslateAssistant(targetLanguage: string, text: string): Assistant {
  const translateModel = getTranslateModel()
  const assistant: Assistant = getDefaultAssistant()
  assistant.model = translateModel

  assistant.settings = {
    temperature: 0.7
  }

  assistant.prompt = store
    .getState()
    .settings.translateModelPrompt.replaceAll('{{target_language}}', targetLanguage)
    .replaceAll('{{text}}', text)
  return assistant
}

export function getDefaultAssistantSettings() {
  return store.getState().assistants.defaultAssistant.settings
}

export function getDefaultTopic(assistantId: string): Topic {
  return {
    id: uuid(),
    assistantId,
    createdAt: new Date().toISOString(),
    updatedAt: new Date().toISOString(),
    name: i18n.t('chat.default.topic.name'),
    messages: [],
    isNameManuallyEdited: false
  }
}

export function getDefaultProvider() {
  return getProviderByModel(getDefaultModel())
}

export function getDefaultModel() {
  return store.getState().llm.defaultModel
}

export function getTopNamingModel() {
  return store.getState().llm.topicNamingModel
}

export function getTranslateModel() {
  return store.getState().llm.translateModel
}

export function getAssistantProvider(assistant: Assistant): Provider {
  const providers = store.getState().llm.providers
  const provider = providers.find((p) => p.id === assistant.model?.provider)
  return provider || getDefaultProvider()
}

export function getProviderByModel(model?: Model): Provider {
  const providers = store.getState().llm.providers
  const providerId = model ? model.provider : getDefaultProvider().id
  return providers.find((p) => p.id === providerId) as Provider
}

export function getProviderByModelId(modelId?: string) {
  const providers = store.getState().llm.providers
  const _modelId = modelId || getDefaultModel().id
  return providers.find((p) => p.models.find((m) => m.id === _modelId)) as Provider
}

export const getAssistantSettings = (assistant: Assistant): AssistantSettings => {
  const contextCount = assistant?.settings?.contextCount ?? DEFAULT_CONTEXTCOUNT
  const getAssistantMaxTokens = () => {
    if (assistant.settings?.enableMaxTokens) {
      const maxTokens = assistant.settings.maxTokens
      if (typeof maxTokens === 'number') {
        return maxTokens > 0 ? maxTokens : DEFAULT_MAX_TOKENS
      }
      return DEFAULT_MAX_TOKENS
    }
    return undefined
  }

  return {
    contextCount: contextCount === 100 ? 100000 : contextCount,
    temperature: assistant?.settings?.temperature ?? DEFAULT_TEMPERATURE,
    topP: assistant?.settings?.topP ?? 1,
    enableMaxTokens: assistant?.settings?.enableMaxTokens ?? false,
    maxTokens: getAssistantMaxTokens(),
    streamOutput: assistant?.settings?.streamOutput ?? true,
    toolUseMode: assistant?.settings?.toolUseMode ?? 'prompt',
    defaultModel: assistant?.defaultModel ?? undefined,
    customParameters: assistant?.settings?.customParameters ?? []
  }
}

export function getAssistantById(id: string) {
  const assistants = store.getState().assistants.assistants
  return assistants.find((a) => a.id === id)
}

export async function createAssistantFromAgent(agent: Agent) {
  const assistantId = uuid()
  const topic = getDefaultTopic(assistantId)

  const assistant: Assistant = {
    ...agent,
    id: assistantId,
    name: agent.name,
    emoji: agent.emoji,
    model: agent.defaultModel,
<<<<<<< HEAD
    isTemplate: false,
    regularPhrases: agent.regularPhrases || []
=======
    type: 'assistant',
    regularPhrases: agent.regularPhrases || [], // Ensured regularPhrases
    settings: agent.settings || {
      temperature: DEFAULT_TEMPERATURE,
      contextCount: DEFAULT_CONTEXTCOUNT,
      enableMaxTokens: false,
      maxTokens: 0,
      streamOutput: true,
      topP: 1,
      toolUseMode: 'prompt',
      customParameters: []
    }
>>>>>>> ba21a2c5
  }

  store.dispatch(addAssistant(assistant))
  store.dispatch(topicsActions.addTopic({ assistantId, topic }))

  window.message.success({
    content: i18n.t('message.assistant.added.content'),
    key: 'assistant-added'
  })

  return assistant
}

export function createTemplate(templateData: Partial<Assistant>): Assistant {
  return {
    id: uuid(),
    name: templateData.name || 'New Template',
    prompt: templateData.prompt || '',
    topics: [],
    messages: [],
    type: 'assistant',
    isTemplate: true,
    regularPhrases: [],
    ...templateData
  }
}<|MERGE_RESOLUTION|>--- conflicted
+++ resolved
@@ -14,12 +14,8 @@
     prompt: '',
     topics: [],
     messages: [],
-<<<<<<< HEAD
     regularPhrases: [],
-    isTemplate: false
-=======
-    type: 'assistant',
-    regularPhrases: [], // Added regularPhrases
+    isTemplate: false,
     settings: {
       temperature: DEFAULT_TEMPERATURE,
       contextCount: DEFAULT_CONTEXTCOUNT,
@@ -30,7 +26,6 @@
       toolUseMode: 'prompt',
       customParameters: []
     }
->>>>>>> ba21a2c5
   }
 }
 
@@ -141,12 +136,8 @@
     name: agent.name,
     emoji: agent.emoji,
     model: agent.defaultModel,
-<<<<<<< HEAD
     isTemplate: false,
-    regularPhrases: agent.regularPhrases || []
-=======
-    type: 'assistant',
-    regularPhrases: agent.regularPhrases || [], // Ensured regularPhrases
+    regularPhrases: agent.regularPhrases || [],
     settings: agent.settings || {
       temperature: DEFAULT_TEMPERATURE,
       contextCount: DEFAULT_CONTEXTCOUNT,
@@ -157,7 +148,6 @@
       toolUseMode: 'prompt',
       customParameters: []
     }
->>>>>>> ba21a2c5
   }
 
   store.dispatch(addAssistant(assistant))
