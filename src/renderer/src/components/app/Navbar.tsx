--- conflicted
+++ resolved
@@ -1,13 +1,7 @@
-<<<<<<< HEAD
-import { isLinux, isWindows } from '@renderer/config/constant'
-=======
-import { isLinux, isMac, isWin } from '@renderer/config/constant'
->>>>>>> ba21a2c5
+import { isLinux, isWin } from '@renderer/config/constant'
 import { useFullscreen } from '@renderer/hooks/useFullscreen'
-import { Button } from 'antd'
-import type { FC, PropsWithChildren } from 'react'
-import type { HTMLAttributes } from 'react'
-import styled, { keyframes } from 'styled-components'
+import type { FC, HTMLAttributes, PropsWithChildren } from 'react'
+import styled from 'styled-components'
 
 type Props = PropsWithChildren & HTMLAttributes<HTMLDivElement>
 
@@ -53,7 +47,7 @@
   display: flex;
   align-items: center;
   padding: 0 12px;
-  padding-right: ${({ $isFullscreen }) => ($isFullscreen ? '12px' : isWindows ? '135px' : isLinux ? '120px' : '12px')};
+  padding-right: ${({ $isFullscreen }) => ($isFullscreen ? '12px' : isWin ? '140px' : isLinux ? '120px' : '12px')};
   justify-content: flex-end;
 `
 
@@ -71,11 +65,6 @@
   color: var(--color-text-1);
   -webkit-app-region: drag;
   padding: 0 12px;
-<<<<<<< HEAD
-=======
-  padding-right: ${({ $isFullscreen }) => ($isFullscreen ? '12px' : isWin ? '140px' : isLinux ? '120px' : '12px')};
-  justify-content: flex-end;
->>>>>>> ba21a2c5
 `
 
 const NavbarCenterContainer = styled.div`
@@ -89,21 +78,17 @@
   font-weight: bold;
   justify-content: space-between;
   color: var(--color-text-1);
-<<<<<<< HEAD
 `
 
-const rotateAnimation = keyframes`
-  from {
-    transform: rotate(-180deg);
-  }
-  to {
-    transform: rotate(0);
-  }
-`
+// const rotateAnimation = keyframes`
+//   from {
+//     transform: rotate(-180deg);
+//   }
+//   to {
+//     transform: rotate(0);
+//   }
+// `
 
-const AnimatedButton = styled(Button)`
-  animation: ${rotateAnimation} 0.4s ease-out;
-=======
-  padding-right: ${({ $isFullscreen }) => ($isFullscreen ? '12px' : isWin ? '140px' : isLinux ? '120px' : '12px')};
->>>>>>> ba21a2c5
-`+// const AnimatedButton = styled(Button)`
+//   animation: ${rotateAnimation} 0.4s ease-out;
+// `