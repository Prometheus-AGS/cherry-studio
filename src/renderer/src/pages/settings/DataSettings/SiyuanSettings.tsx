--- conflicted
+++ resolved
@@ -58,14 +58,10 @@
           window.message.error(t('settings.data.siyuan.check.error'))
         }
       }
-<<<<<<< HEAD
-=======
-
       window.message.success(t('settings.data.siyuan.check.success'))
     } catch (error) {
       logger.error('Check Siyuan connection failed:', error as Error)
       window.message.error(t('settings.data.siyuan.check.error'))
->>>>>>> 84e78560
     }
   }
 
