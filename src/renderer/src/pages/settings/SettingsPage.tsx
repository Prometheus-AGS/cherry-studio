import { Navbar, NavbarCenter } from '@renderer/components/app/Navbar'
import ModelSettings from '@renderer/pages/settings/ModelSettings/ModelSettings'
import {
  Brain,
  Cloud,
  Command,
  HardDrive,
  Info,
  MonitorCog,
  Package,
  PencilRuler,
  Rocket,
  Settings2,
  SquareTerminal,
  TextCursorInput,
  Zap
} from 'lucide-react'
// 导入useAppSelector
import { FC } from 'react'
import { useTranslation } from 'react-i18next'
import { Link, Route, Routes, useLocation } from 'react-router-dom'
import styled from 'styled-components'

import AboutSettings from './AboutSettings'
import DataSettings from './DataSettings/DataSettings'
import DisplaySettings from './DisplaySettings/DisplaySettings'
import GeneralSettings from './GeneralSettings'
import MCPSettings from './MCPSettings'
import { McpSettingsNavbar } from './MCPSettings/McpSettingsNavbar'
import MemorySettings from './MemorySettings'
import ProvidersList from './ProviderSettings'
import QuickAssistantSettings from './QuickAssistantSettings'
import QuickPhraseSettings from './QuickPhraseSettings'
import SelectionAssistantSettings from './SelectionAssistantSettings/SelectionAssistantSettings'
import ShortcutSettings from './ShortcutSettings'
import ToolSettings from './ToolSettings'

const SettingsPage: FC = () => {
  const { pathname } = useLocation()
  const { t } = useTranslation()

  const isRoute = (path: string): string => (pathname.startsWith(path) ? 'active' : '')

  return (
    <Container>
      <Navbar>
        <NavbarCenter style={{ borderRight: 'none' }}>{t('settings.title')}</NavbarCenter>
        {pathname.includes('/settings/mcp') && <McpSettingsNavbar />}
      </Navbar>
      <ContentContainer id="content-container">
        <SettingMenus>
          <MenuItemLink to="/settings/provider">
            <MenuItem className={isRoute('/settings/provider')}>
              <Cloud size={18} />
              {t('settings.provider.title')}
            </MenuItem>
          </MenuItemLink>
          <MenuItemLink to="/settings/model">
            <MenuItem className={isRoute('/settings/model')}>
              <Package size={18} />
              {t('settings.model')}
            </MenuItem>
          </MenuItemLink>
<<<<<<< HEAD
          <MenuItemLink to="/settings/tool">
            <MenuItem className={isRoute('/settings/tool')}>
              <PencilRuler size={18} />
              {t('settings.tool.title')}
            </MenuItem>
          </MenuItemLink>
          <MenuItemLink to="/settings/mcp">
            <MenuItem className={isRoute('/settings/mcp')}>
              <SquareTerminal size={18} />
              {t('settings.mcp.title')}
            </MenuItem>
          </MenuItemLink>
          <MenuItemLink to="/settings/memory">
            <MenuItem className={isRoute('/settings/memory')}>
              <Brain size={18} />
              {t('memory.title')}
            </MenuItem>
          </MenuItemLink>
=======
>>>>>>> 3350c3e2
          <MenuItemLink to="/settings/general">
            <MenuItem className={isRoute('/settings/general')}>
              <Settings2 size={18} />
              {t('settings.general')}
            </MenuItem>
          </MenuItemLink>
          <MenuItemLink to="/settings/display">
            <MenuItem className={isRoute('/settings/display')}>
              <MonitorCog size={18} />
              {t('settings.display.title')}
            </MenuItem>
          </MenuItemLink>
          <MenuItemLink to="/settings/mcp">
            <MenuItem className={isRoute('/settings/mcp')}>
              <SquareTerminal size={18} />
              {t('settings.mcp.title')}
            </MenuItem>
          </MenuItemLink>
          <MenuItemLink to="/settings/tool">
            <MenuItem className={isRoute('/settings/tool')}>
              <PencilRuler size={18} />
              {t('settings.tool.title')}
            </MenuItem>
          </MenuItemLink>
          <MenuItemLink to="/settings/shortcut">
            <MenuItem className={isRoute('/settings/shortcut')}>
              <Command size={18} />
              {t('settings.shortcuts.title')}
            </MenuItem>
          </MenuItemLink>
          <MenuItemLink to="/settings/quickAssistant">
            <MenuItem className={isRoute('/settings/quickAssistant')}>
              <Rocket size={18} />
              {t('settings.quickAssistant.title')}
            </MenuItem>
          </MenuItemLink>
          <MenuItemLink to="/settings/selectionAssistant">
            <MenuItem className={isRoute('/settings/selectionAssistant')}>
              <TextCursorInput size={18} />
              {t('selection.name')}
            </MenuItem>
          </MenuItemLink>
          <MenuItemLink to="/settings/quickPhrase">
            <MenuItem className={isRoute('/settings/quickPhrase')}>
              <Zap size={18} />
              {t('settings.quickPhrase.title')}
            </MenuItem>
          </MenuItemLink>
          <MenuItemLink to="/settings/data">
            <MenuItem className={isRoute('/settings/data')}>
              <HardDrive size={18} />
              {t('settings.data.title')}
            </MenuItem>
          </MenuItemLink>
          <MenuItemLink to="/settings/about">
            <MenuItem className={isRoute('/settings/about')}>
              <Info size={18} />
              {t('settings.about')}
            </MenuItem>
          </MenuItemLink>
        </SettingMenus>
        <SettingContent>
          <Routes>
            <Route path="provider" element={<ProvidersList />} />
            <Route path="model" element={<ModelSettings />} />
            <Route path="tool/*" element={<ToolSettings />} />
            <Route path="mcp/*" element={<MCPSettings />} />
            <Route path="memory" element={<MemorySettings />} />
            <Route path="general/*" element={<GeneralSettings />} />
            <Route path="display" element={<DisplaySettings />} />
            <Route path="shortcut" element={<ShortcutSettings />} />
            <Route path="quickAssistant" element={<QuickAssistantSettings />} />
            <Route path="selectionAssistant" element={<SelectionAssistantSettings />} />
            <Route path="data" element={<DataSettings />} />
            <Route path="about" element={<AboutSettings />} />
            <Route path="quickPhrase" element={<QuickPhraseSettings />} />
          </Routes>
        </SettingContent>
      </ContentContainer>
    </Container>
  )
}

const Container = styled.div`
  display: flex;
  flex-direction: column;
  flex: 1;
`

const ContentContainer = styled.div`
  display: flex;
  flex: 1;
  flex-direction: row;
`

const SettingMenus = styled.ul`
  display: flex;
  flex-direction: column;
  min-width: var(--settings-width);
  border-right: 0.5px solid var(--color-border);
  padding: 10px;
  user-select: none;
`

const MenuItemLink = styled(Link)`
  text-decoration: none;
  color: var(--color-text-1);
  margin-bottom: 5px;
`

const MenuItem = styled.li`
  display: flex;
  flex-direction: row;
  align-items: center;
  gap: 8px;
  padding: 6px 10px;
  width: 100%;
  cursor: pointer;
  border-radius: var(--list-item-border-radius);
  font-weight: 500;
  transition: all 0.2s ease-in-out;
  border: 0.5px solid transparent;
  .anticon {
    font-size: 16px;
    opacity: 0.8;
  }
  .iconfont {
    font-size: 18px;
    line-height: 18px;
    opacity: 0.7;
    margin-left: -1px;
  }
  &:hover {
    background: var(--color-background-soft);
  }
  &.active {
    background: var(--color-background-soft);
    border: 0.5px solid var(--color-border);
  }
`

const SettingContent = styled.div`
  display: flex;
  height: 100%;
  flex: 1;
  border-right: 0.5px solid var(--color-border);
`

export default SettingsPage<|MERGE_RESOLUTION|>--- conflicted
+++ resolved
@@ -61,7 +61,6 @@
               {t('settings.model')}
             </MenuItem>
           </MenuItemLink>
-<<<<<<< HEAD
           <MenuItemLink to="/settings/tool">
             <MenuItem className={isRoute('/settings/tool')}>
               <PencilRuler size={18} />
@@ -80,8 +79,6 @@
               {t('memory.title')}
             </MenuItem>
           </MenuItemLink>
-=======
->>>>>>> 3350c3e2
           <MenuItemLink to="/settings/general">
             <MenuItem className={isRoute('/settings/general')}>
               <Settings2 size={18} />
