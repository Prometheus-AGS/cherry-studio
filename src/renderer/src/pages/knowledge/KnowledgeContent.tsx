import {
  CopyOutlined,
  DeleteOutlined,
  EditOutlined,
  FileTextOutlined,
  FolderOutlined,
  GlobalOutlined,
  LinkOutlined,
  PlusOutlined,
  RedoOutlined,
  SearchOutlined,
  SettingOutlined
} from '@ant-design/icons'
import Ellipsis from '@renderer/components/Ellipsis'
import PromptPopup from '@renderer/components/Popups/PromptPopup'
import TextEditPopup from '@renderer/components/Popups/TextEditPopup'
import Scrollbar from '@renderer/components/Scrollbar'
import { useKnowledge } from '@renderer/hooks/useKnowledge'
import FileManager from '@renderer/services/FileManager'
import { getProviderName } from '@renderer/services/ProviderService'
import { FileType, FileTypes, KnowledgeBase, KnowledgeItem } from '@renderer/types'
import { bookExts, documentExts, textExts, thirdPartyApplicationExts } from '@shared/config/constant'
import { Alert, Button, Card, Divider, Dropdown, message, Tag, Tooltip, Typography, Upload } from 'antd'
import { FC } from 'react'
import { useTranslation } from 'react-i18next'
import styled from 'styled-components'

import KnowledgeSearchPopup from './components/KnowledgeSearchPopup'
import KnowledgeSettings from './components/KnowledgeSettings'
import StatusIcon from './components/StatusIcon'

const { Dragger } = Upload
const { Title } = Typography

interface KnowledgeContentProps {
  selectedBase: KnowledgeBase
}

const fileTypes = [...bookExts, ...thirdPartyApplicationExts, ...documentExts, ...textExts]
const KnowledgeContent: FC<KnowledgeContentProps> = ({ selectedBase }) => {
  const { t } = useTranslation()

  const {
    base,
    noteItems,
    fileItems,
    urlItems,
    sitemapItems,
    directoryItems,
    addFiles,
    updateNoteContent,
    refreshItem,
    addUrl,
    addSitemap,
    removeItem,
    getProcessingStatus,
    getDirectoryProcessingPercent,
    getFileOcrProgress,
    addNote,
    addDirectory,
    updateItem
  } = useKnowledge(selectedBase.id || '')

  const providerName = getProviderName(base?.model.provider || '')
  const rerankModelProviderName = getProviderName(base?.rerankModel?.provider || '')
  const disabled = !base?.version || !providerName

  if (!base) {
    return null
  }

  const getProgressingPercentForItem = (itemId: string) => getDirectoryProcessingPercent(itemId)

  const getFileOcrProgressForItem = (itemId: string) => {
    console.log('[KnowledgeContent] getFileOcrProgressForItem:', itemId)
    return getFileOcrProgress(itemId)
  }

  const handleAddFile = () => {
    if (disabled) {
      return
    }
    const input = document.createElement('input')
    input.type = 'file'
    input.multiple = true
    input.accept = fileTypes.join(',')
    input.onchange = (e) => {
      const files = (e.target as HTMLInputElement).files
      files && handleDrop(Array.from(files))
    }
    input.click()
  }

  const handleDrop = async (files: File[]) => {
    if (disabled) {
      return
    }

    if (files) {
      const _files: FileType[] = files
        .map((file) => ({
          id: file.name,
          name: file.name,
          path: file.path,
          size: file.size,
          ext: `.${file.name.split('.').pop()}`.toLowerCase(),
          count: 1,
          origin_name: file.name,
          type: file.type as FileTypes,
          created_at: new Date().toISOString()
        }))
        .filter(({ ext }) => fileTypes.includes(ext))
      const uploadedFiles = await FileManager.uploadFiles(_files)
      addFiles(uploadedFiles)
    }
  }

  const handleAddUrl = async () => {
    if (disabled) {
      return
    }

    const urlInput = await PromptPopup.show({
      title: t('knowledge.add_url'),
      message: '',
      inputPlaceholder: t('knowledge.url_placeholder'),
      inputProps: {
        rows: 10,
        onPressEnter: () => {}
      }
    })

    if (urlInput) {
      // Split input by newlines and filter out empty lines
      const urls = urlInput.split('\n').filter((url) => url.trim())

      for (const url of urls) {
        try {
          new URL(url.trim())
          if (!urlItems.find((item) => item.content === url.trim())) {
            addUrl(url.trim())
          } else {
            message.success(t('knowledge.url_added'))
          }
        } catch (e) {
          // Skip invalid URLs silently
          continue
        }
      }
    }
  }

  const handleAddSitemap = async () => {
    if (disabled) {
      return
    }

    const url = await PromptPopup.show({
      title: t('knowledge.add_sitemap'),
      message: '',
      inputPlaceholder: t('knowledge.sitemap_placeholder'),
      inputProps: {
        maxLength: 1000,
        rows: 1
      }
    })

    if (url) {
      try {
        new URL(url)
        if (sitemapItems.find((item) => item.content === url)) {
          message.success(t('knowledge.sitemap_added'))
          return
        }
        addSitemap(url)
      } catch (e) {
        console.error('Invalid Sitemap URL:', url)
      }
    }
  }

  const handleAddNote = async () => {
    if (disabled) {
      return
    }

    const note = await TextEditPopup.show({ text: '', textareaProps: { rows: 20 } })
    note && addNote(note)
  }

  const handleEditNote = async (note: any) => {
    if (disabled) {
      return
    }

    const editedText = await TextEditPopup.show({ text: note.content as string, textareaProps: { rows: 20 } })
    editedText && updateNoteContent(note.id, editedText)
  }

  const handleAddDirectory = async () => {
    if (disabled) {
      return
    }

    const path = await window.api.file.selectFolder()
    console.log('[KnowledgeContent] Selected directory:', path)
    path && addDirectory(path)
  }

  const handleEditRemark = async (item: KnowledgeItem) => {
    if (disabled) {
      return
    }

    const editedRemark: string | undefined = await PromptPopup.show({
      title: t('knowledge.edit_remark'),
      message: '',
      inputPlaceholder: t('knowledge.edit_remark_placeholder'),
      defaultValue: item.remark || '',
      inputProps: {
        maxLength: 100,
        rows: 1
      }
    })

    if (editedRemark !== undefined && editedRemark !== null) {
      updateItem({
        ...item,
        remark: editedRemark,
        updated_at: Date.now()
      })
    }
  }

  return (
    <MainContent>
      {!base?.version && (
        <Alert message={t('knowledge.not_support')} type="error" style={{ marginBottom: 20 }} showIcon />
      )}
      {!providerName && (
        <Alert message={t('knowledge.no_provider')} type="error" style={{ marginBottom: 20 }} showIcon />
      )}
      <FileSection>
        <TitleWrapper>
          <Title level={5}>{t('files.title')}</Title>
          <Button icon={<PlusOutlined />} onClick={handleAddFile} disabled={disabled}>
            {t('knowledge.add_file')}
          </Button>
        </TitleWrapper>
        <Dragger
          showUploadList={false}
          customRequest={({ file }) => handleDrop([file as File])}
          multiple={true}
          accept={fileTypes.join(',')}
          style={{ marginTop: 10, background: 'transparent' }}>
          <p className="ant-upload-text">{t('knowledge.drag_file')}</p>
          <p className="ant-upload-hint">
            {t('knowledge.file_hint', { file_types: 'TXT, MD, HTML, PDF, DOCX, PPTX, XLSX, EPUB...' })}
          </p>
        </Dragger>
      </FileSection>

      <FileListSection>
        {fileItems.reverse().map((item) => {
          const file = item.content as FileType
          console.log('item', item)
          return (
            <ItemCard key={item.id}>
              <ItemContent>
                <ItemInfo>
                  <FileIcon />
                  <ClickableSpan onClick={() => window.api.file.openPath(file.path)}>
                    <Ellipsis>
                      <Tooltip title={file.origin_name}>{file.origin_name}</Tooltip>
                    </Ellipsis>
                  </ClickableSpan>
                </ItemInfo>
                <FlexAlignCenter>
                  {item.uniqueId && <Button type="text" icon={<RefreshIcon />} onClick={() => refreshItem(item)} />}
                  <StatusIconWrapper>
                    <StatusIcon
                      sourceId={item.id}
                      base={base}
                      getProcessingStatus={getProcessingStatus}
                      getProcessingPercent={getFileOcrProgressForItem}
                      type="file"
                    />
                  </StatusIconWrapper>
                  <Button type="text" danger onClick={() => removeItem(item)} icon={<DeleteOutlined />} />
                </FlexAlignCenter>
              </ItemContent>
            </ItemCard>
          )
        })}
      </FileListSection>

      <ContentSection>
        <TitleWrapper>
          <Title level={5}>{t('knowledge.directories')}</Title>
          <Button icon={<PlusOutlined />} onClick={handleAddDirectory} disabled={disabled}>
            {t('knowledge.add_directory')}
          </Button>
        </TitleWrapper>
        <FlexColumn>
          {directoryItems.reverse().map((item) => (
            <ItemCard key={item.id}>
              <ItemContent>
                <ItemInfo>
                  <FolderOutlined />
                  <ClickableSpan onClick={() => window.api.file.openPath(item.content as string)}>
                    <Ellipsis>
                      <Tooltip title={item.content as string}>{item.content as string}</Tooltip>
                    </Ellipsis>
                  </ClickableSpan>
                </ItemInfo>
                <FlexAlignCenter>
                  {item.uniqueId && <Button type="text" icon={<RefreshIcon />} onClick={() => refreshItem(item)} />}
                  <StatusIconWrapper>
                    <StatusIcon
                      sourceId={item.id}
                      base={base}
                      getProcessingStatus={getProcessingStatus}
                      getProcessingPercent={getProgressingPercentForItem}
                      type="directory"
                    />
                  </StatusIconWrapper>
                  <Button type="text" danger onClick={() => removeItem(item)} icon={<DeleteOutlined />} />
                </FlexAlignCenter>
              </ItemContent>
            </ItemCard>
          ))}
        </FlexColumn>
      </ContentSection>

      <ContentSection>
        <TitleWrapper>
          <Title level={5}>{t('knowledge.urls')}</Title>
          <Button icon={<PlusOutlined />} onClick={handleAddUrl} disabled={disabled}>
            {t('knowledge.add_url')}
          </Button>
        </TitleWrapper>
        <FlexColumn>
          {urlItems.reverse().map((item) => (
            <ItemCard key={item.id}>
              <ItemContent>
                <ItemInfo>
                  <LinkOutlined />
                  <Dropdown
                    menu={{
                      items: [
                        {
                          key: 'edit',
                          icon: <EditOutlined />,
                          label: t('knowledge.edit_remark'),
                          onClick: () => handleEditRemark(item)
                        },
                        {
                          key: 'copy',
                          icon: <CopyOutlined />,
                          label: t('common.copy'),
                          onClick: () => {
                            navigator.clipboard.writeText(item.content as string)
                            message.success(t('message.copied'))
                          }
                        }
                      ]
                    }}
                    trigger={['contextMenu']}>
                    <ClickableSpan>
                      <Tooltip title={item.content as string}>
                        <Ellipsis>
                          <a href={item.content as string} target="_blank" rel="noopener noreferrer">
                            {item.remark || (item.content as string)}
                          </a>
                        </Ellipsis>
                      </Tooltip>
                    </ClickableSpan>
                  </Dropdown>
                </ItemInfo>
                <FlexAlignCenter>
                  {item.uniqueId && <Button type="text" icon={<RefreshIcon />} onClick={() => refreshItem(item)} />}
                  <StatusIconWrapper>
                    <StatusIcon sourceId={item.id} base={base} getProcessingStatus={getProcessingStatus} type="url" />
                  </StatusIconWrapper>
                  <Button type="text" danger onClick={() => removeItem(item)} icon={<DeleteOutlined />} />
                </FlexAlignCenter>
              </ItemContent>
            </ItemCard>
          ))}
        </FlexColumn>
      </ContentSection>

      <ContentSection>
        <TitleWrapper>
          <Title level={5}>{t('knowledge.sitemaps')}</Title>
          <Button icon={<PlusOutlined />} onClick={handleAddSitemap} disabled={disabled}>
            {t('knowledge.add_sitemap')}
          </Button>
        </TitleWrapper>
        <FlexColumn>
          {sitemapItems.reverse().map((item) => (
            <ItemCard key={item.id}>
              <ItemContent>
                <ItemInfo>
                  <GlobalOutlined />
                  <ClickableSpan>
                    <Tooltip title={item.content as string}>
                      <Ellipsis>
                        <a href={item.content as string} target="_blank" rel="noopener noreferrer">
                          {item.content as string}
                        </a>
                      </Ellipsis>
                    </Tooltip>
                  </ClickableSpan>
                </ItemInfo>
                <FlexAlignCenter>
                  {item.uniqueId && <Button type="text" icon={<RefreshIcon />} onClick={() => refreshItem(item)} />}
                  <StatusIconWrapper>
                    <StatusIcon
                      sourceId={item.id}
                      base={base}
                      getProcessingStatus={getProcessingStatus}
                      type="sitemap"
                    />
                  </StatusIconWrapper>
                  <Button type="text" danger onClick={() => removeItem(item)} icon={<DeleteOutlined />} />
                </FlexAlignCenter>
              </ItemContent>
            </ItemCard>
          ))}
        </FlexColumn>
      </ContentSection>

      <ContentSection>
        <TitleWrapper>
          <Title level={5}>{t('knowledge.notes')}</Title>
          <Button icon={<PlusOutlined />} onClick={handleAddNote} disabled={disabled}>
            {t('knowledge.add_note')}
          </Button>
        </TitleWrapper>
        <FlexColumn>
          {noteItems.reverse().map((note) => (
            <ItemCard key={note.id}>
              <ItemContent>
                <ItemInfo onClick={() => handleEditNote(note)} style={{ cursor: 'pointer' }}>
                  <span>{(note.content as string).slice(0, 50)}...</span>
                </ItemInfo>
                <FlexAlignCenter>
                  <Button type="text" onClick={() => handleEditNote(note)} icon={<EditOutlined />} />
                  <StatusIconWrapper>
                    <StatusIcon sourceId={note.id} base={base} getProcessingStatus={getProcessingStatus} type="note" />
                  </StatusIconWrapper>
                  <Button type="text" danger onClick={() => removeItem(note)} icon={<DeleteOutlined />} />
                </FlexAlignCenter>
              </ItemContent>
            </ItemCard>
          ))}
        </FlexColumn>
      </ContentSection>

      <Divider style={{ margin: '10px 0' }} />
      <ModelInfo>
<<<<<<< HEAD
        <label htmlFor="model-info">{t('knowledge.model_info')}</label>
        <Tag color="blue">{base.model.name}</Tag>
        <Tag color="cyan">{t('models.dimensions', { dimensions: base.dimensions || 0 })}</Tag>
        {providerName && <Tag color="purple">{providerName}</Tag>}
        <Button icon={<SettingOutlined />} onClick={() => KnowledgeSettings.show({ base })} size="small" />
=======
        <div className="model-header">
          <label>{t('knowledge.model_info')}</label>
          <Button icon={<SettingOutlined />} onClick={() => KnowledgeSettingsPopup.show({ base })} size="small" />
        </div>

        <div className="model-row">
          <div className="label-column">
            <label>{t('models.embedding_model')}</label>
          </div>
          <div className="tag-column">
            {providerName && <Tag color="purple">{providerName}</Tag>}
            <Tag color="blue">{base.model.name}</Tag>
            <Tag color="cyan">{t('models.dimensions', { dimensions: base.dimensions || 0 })}</Tag>
          </div>
        </div>

        {base.rerankModel && (
          <div className="model-row">
            <div className="label-column">
              <label>{t('models.rerank_model')}</label>
            </div>
            <div className="tag-column">
              {rerankModelProviderName && <Tag color="purple">{rerankModelProviderName}</Tag>}
              <Tag color="blue">{base.rerankModel?.name}</Tag>
            </div>
          </div>
        )}
>>>>>>> 640ca19c
      </ModelInfo>

      <IndexSection>
        <Button
          type="primary"
          onClick={() => KnowledgeSearchPopup.show({ base })}
          icon={<SearchOutlined />}
          disabled={disabled}>
          {t('knowledge.search')}
        </Button>
      </IndexSection>

      <BottomSpacer />
    </MainContent>
  )
}

const MainContent = styled(Scrollbar)`
  display: flex;
  width: 100%;
  flex-direction: column;
  padding-bottom: 50px;
  padding: 15px;
  position: relative;
`

const FileSection = styled.div`
  display: flex;
  flex-direction: column;
`

const ContentSection = styled.div`
  margin-top: 20px;
  display: flex;
  flex-direction: column;
  gap: 10px;

  .ant-input-textarea {
    background: var(--color-background-soft);
    border-radius: 8px;
  }
`

const TitleWrapper = styled.div`
  display: flex;
  justify-content: space-between;
  align-items: center;
  margin-bottom: 5px;
  background-color: var(--color-background-soft);
  padding: 5px 20px;
  min-height: 45px;
  border-radius: 6px;
  .ant-typography {
    margin-bottom: 0;
  }
`

const FileListSection = styled.div`
  margin-top: 20px;
  width: 100%;
  display: flex;
  flex-direction: column;
  gap: 8px;
`

const ItemCard = styled(Card)`
  background-color: transparent;
  border: none;
  .ant-card-body {
    padding: 0 20px;
  }
`

const ItemContent = styled.div`
  display: flex;
  align-items: center;
  justify-content: space-between;
  gap: 16px;
`

const ItemInfo = styled.div`
  display: flex;
  align-items: center;
  gap: 8px;
  flex: 1;
`

const IndexSection = styled.div`
  margin-top: 20px;
  display: flex;
  justify-content: center;
`

const ModelInfo = styled.div`
  display: flex;
  flex-direction: column;
  gap: 8px;
  padding: 5px;
  color: var(--color-text-3);

  .model-header {
    display: flex;
    gap: 8px;
    align-items: center;
    margin-bottom: 4px;
  }

  .model-row {
    display: flex;
    align-items: flex-start;
    gap: 10px;
  }

  .label-column {
    flex-shrink: 0;
  }

  .tag-column {
    display: flex;
    flex-wrap: wrap;
    gap: 4px;
    align-items: center;
  }

  label {
    color: var(--color-text-2);
  }
`
const FlexColumn = styled.div`
  display: flex;
  flex-direction: column;
  gap: 8px;
`

const FlexAlignCenter = styled.div`
  display: flex;
  align-items: center;
  justify-content: center;
`

const ClickableSpan = styled.span`
  cursor: pointer;
  flex: 1;
  width: 0;
`

const FileIcon = styled(FileTextOutlined)`
  font-size: 16px;
`

const BottomSpacer = styled.div`
  min-height: 20px;
`

const StatusIconWrapper = styled.div`
  width: 36px;
  height: 36px;
  display: flex;
  align-items: center;
  justify-content: center;
  padding-top: 2px;
`

const RefreshIcon = styled(RedoOutlined)`
  font-size: 15px !important;
  color: var(--color-text-2);
`

export default KnowledgeContent<|MERGE_RESOLUTION|>--- conflicted
+++ resolved
@@ -28,6 +28,7 @@
 import KnowledgeSearchPopup from './components/KnowledgeSearchPopup'
 import KnowledgeSettings from './components/KnowledgeSettings'
 import StatusIcon from './components/StatusIcon'
+import KnowledgeSettingsPopup from './components/KnowledgeSettingsPopup'
 
 const { Dragger } = Upload
 const { Title } = Typography
@@ -460,13 +461,6 @@
 
       <Divider style={{ margin: '10px 0' }} />
       <ModelInfo>
-<<<<<<< HEAD
-        <label htmlFor="model-info">{t('knowledge.model_info')}</label>
-        <Tag color="blue">{base.model.name}</Tag>
-        <Tag color="cyan">{t('models.dimensions', { dimensions: base.dimensions || 0 })}</Tag>
-        {providerName && <Tag color="purple">{providerName}</Tag>}
-        <Button icon={<SettingOutlined />} onClick={() => KnowledgeSettings.show({ base })} size="small" />
-=======
         <div className="model-header">
           <label>{t('knowledge.model_info')}</label>
           <Button icon={<SettingOutlined />} onClick={() => KnowledgeSettingsPopup.show({ base })} size="small" />
@@ -494,7 +488,6 @@
             </div>
           </div>
         )}
->>>>>>> 640ca19c
       </ModelInfo>
 
       <IndexSection>
