import { InfoCircleOutlined, WarningOutlined } from '@ant-design/icons'
import AiProvider from '@renderer/aiCore'
import { HStack } from '@renderer/components/Layout'
import { TopView } from '@renderer/components/TopView'
import { DEFAULT_KNOWLEDGE_DOCUMENT_COUNT, isMac } from '@renderer/config/constant'
import { getEmbeddingMaxContext } from '@renderer/config/embedings'
import { isEmbeddingModel, isRerankModel } from '@renderer/config/models'
import { NOT_SUPPORTED_REANK_PROVIDERS } from '@renderer/config/providers'
import { useKnowledgeBases } from '@renderer/hooks/useKnowledge'
import { useOcrProviders } from '@renderer/hooks/useOcr'
import { usePreprocessProviders } from '@renderer/hooks/usePreprocess'
import { useProviders } from '@renderer/hooks/useProvider'
import { getKnowledgeBaseParams } from '@renderer/services/KnowledgeService'
import { getModelUniqId } from '@renderer/services/ModelService'
import { KnowledgeBase, Model, OcrProvider, PreprocessProvider } from '@renderer/types'
import { getErrorMessage } from '@renderer/utils/error'
import { Alert, Input, InputNumber, Modal, Select, Slider, Switch, Tooltip } from 'antd'
import { find, sortBy } from 'lodash'
import { ChevronDown } from 'lucide-react'
import { nanoid } from 'nanoid'
import { useEffect, useMemo, useRef, useState } from 'react'
import { useTranslation } from 'react-i18next'
import styled from 'styled-components'

interface ShowParams {
  title: string
}

interface Props extends ShowParams {
  resolve: (data: any) => void
}

const PopupContainer: React.FC<Props> = ({ title, resolve }) => {
  const [open, setOpen] = useState(true)
  const [loading, setLoading] = useState(false)
  const [autoDims, setAutoDims] = useState(true)
  const [showAdvanced, setShowAdvanced] = useState(false)
  const { t } = useTranslation()
  const { providers } = useProviders()
  const { addKnowledgeBase } = useKnowledgeBases()
  const [newBase, setNewBase] = useState<KnowledgeBase>({} as KnowledgeBase)
  const [dimensions, setDimensions] = useState<number | undefined>(undefined)

  const { preprocessProviders } = usePreprocessProviders()
  const { ocrProviders } = useOcrProviders()
  const [selectedProvider, setSelectedProvider] = useState<PreprocessProvider | OcrProvider | undefined>(undefined)

  const embeddingModels = useMemo(() => {
    return providers
      .map((p) => p.models)
      .flat()
      .filter((model) => isEmbeddingModel(model))
  }, [providers])

  const rerankModels = useMemo(() => {
    return providers
      .map((p) => p.models)
      .flat()
      .filter((model) => isRerankModel(model))
  }, [providers])

  const nameInputRef = useRef<any>(null)
  const scrollContainerRef = useRef<HTMLDivElement>(null)

  const embeddingSelectOptions = useMemo(() => {
    return providers
      .filter((p) => p.models.length > 0)
      .map((p) => ({
        label: p.isSystem ? t(`provider.${p.id}`) : p.name,
        title: p.name,
        options: sortBy(p.models, 'name')
          .filter((model) => isEmbeddingModel(model))
          .map((m) => ({
            label: m.name,
            value: getModelUniqId(m),
            providerId: p.id,
            modelId: m.id
          }))
      }))
      .filter((group) => group.options.length > 0)
  }, [providers, t])

  const rerankSelectOptions = useMemo(() => {
    return providers
      .filter((p) => p.models.length > 0)
      .filter((p) => !NOT_SUPPORTED_REANK_PROVIDERS.includes(p.id))
      .map((p) => ({
        label: p.isSystem ? t(`provider.${p.id}`) : p.name,
        title: p.name,
        options: sortBy(p.models, 'name')
          .filter((model) => isRerankModel(model))
          .map((m) => ({
            label: m.name,
            value: getModelUniqId(m)
          }))
      }))
      .filter((group) => group.options.length > 0)
  }, [providers, t])

  const preprocessOrOcrSelectOptions = useMemo(() => {
    const preprocessOptions = {
      label: t('settings.tool.preprocess.provider'),
      title: t('settings.tool.preprocess.provider'),
      options: preprocessProviders
        // todo: 免费期结束后删除
        .filter((p) => p.apiKey !== '' || p.id === 'mineru')
        .map((p) => ({ value: p.id, label: p.name }))
    }
    const ocrOptions = {
      label: t('settings.tool.ocr.provider'),
      title: t('settings.tool.ocr.provider'),
      options: ocrProviders.filter((p) => p.apiKey !== '').map((p) => ({ value: p.id, label: p.name }))
    }

    return isMac ? [preprocessOptions, ocrOptions] : [preprocessOptions]
  }, [ocrProviders, preprocessProviders, t])

  const onOk = async () => {
    try {
      if (!newBase.name?.trim()) {
        window.message.error(t('knowledge.name_required'))
        return
      }
      if (!newBase.model) {
        window.message.error(t('knowledge.embedding_model_required'))
        return
      }
      // const values = await form.validateFields()
      const selectedEmbeddingModel = find(embeddingModels, newBase.model) as Model

      const selectedRerankModel = newBase.rerankModel ? (find(rerankModels, newBase.rerankModel) as Model) : undefined

      if (selectedEmbeddingModel) {
        setLoading(true)
        const provider = providers.find((p) => p.id === selectedEmbeddingModel.provider)

        if (!provider) {
          return
        }
        let finalDimensions: number // 用于存储最终确定的维度值

        if (autoDims || dimensions === undefined) {
          try {
            const aiProvider = new AiProvider(provider)
            finalDimensions = await aiProvider.getEmbeddingDimensions(selectedEmbeddingModel)

            setDimensions(finalDimensions)
          } catch (error) {
            console.error('Error getting embedding dimensions:', error)
            window.message.error(t('message.error.get_embedding_dimensions') + '\n' + getErrorMessage(error))
            setLoading(false)
            return
          }
        } else {
          finalDimensions = dimensions
        }

        const _newBase = {
          ...newBase,
          id: nanoid(),
          name: newBase.name,
          model: selectedEmbeddingModel,
          rerankModel: selectedRerankModel,
          dimensions: finalDimensions,
          documentCount: newBase.documentCount || DEFAULT_KNOWLEDGE_DOCUMENT_COUNT,
          items: [],
          created_at: Date.now(),
          updated_at: Date.now(),
          version: 1
        }

        await window.api.knowledgeBase.create(getKnowledgeBaseParams(_newBase))

        addKnowledgeBase(_newBase as any)
        setOpen(false)
        resolve(_newBase)
      }
    } catch (error) {
      console.error('Validation failed:', error)
    }
  }
  const onCancel = () => {
    setOpen(false)
  }

  const onClose = () => {
    resolve(null)
  }

  useEffect(() => {
    if (showAdvanced && scrollContainerRef.current) {
      // 延迟滚动，确保DOM更新完成
      setTimeout(() => {
        if (scrollContainerRef.current) {
          scrollContainerRef.current.scrollTo({
            top: scrollContainerRef.current.scrollHeight,
            behavior: 'smooth'
          })
        }
      }, 300)
    }
  }, [showAdvanced])

  return (
    <SettingsModal
      title={title}
      open={open}
      onOk={onOk}
      onCancel={onCancel}
      afterClose={onClose}
      afterOpenChange={(visible) => visible && nameInputRef.current?.focus()}
      destroyOnClose
      centered
<<<<<<< HEAD
      okButtonProps={{ loading }}>
      <Form form={form} layout="vertical">
        <Form.Item
          name="name"
          label={t('common.name')}
          rules={[{ required: true, message: t('message.error.enter.name') }]}>
          <Input placeholder={t('common.name')} ref={nameInputRef} />
        </Form.Item>

        <Form.Item
          name="model"
          label={t('models.embedding_model')}
          tooltip={{ title: t('models.embedding_model_tooltip'), placement: 'right' }}
          rules={[{ required: true, message: t('message.error.enter.model') }]}>
          <Select
            style={{ width: '100%' }}
            options={embeddingSelectOptions}
            placeholder={t('settings.models.empty')}
            suffixIcon={<ChevronDown size={16} color="var(--color-border)" />}
          />
        </Form.Item>

        <Form.Item
          name="rerankModel"
          label={t('models.rerank_model')}
          tooltip={{ title: t('models.rerank_model_tooltip'), placement: 'right' }}
          rules={[{ required: false, message: t('message.error.enter.model') }]}>
          <Select
            style={{ width: '100%' }}
            options={rerankSelectOptions}
            placeholder={t('settings.models.empty')}
            suffixIcon={<ChevronDown size={16} color="var(--color-border)" />}
          />
        </Form.Item>
        <SettingHelpText style={{ marginTop: -15, marginBottom: 20 }}>
          {t('models.rerank_model_not_support_provider', {
            provider: NOT_SUPPORTED_REANK_PROVIDERS.map((id) => t(`provider.${id}`))
          })}
        </SettingHelpText>
        <Form.Item
          name="documentCount"
          label={t('knowledge.document_count')}
          initialValue={DEFAULT_KNOWLEDGE_DOCUMENT_COUNT} // 设置初始值
          tooltip={{ title: t('knowledge.document_count_help') }}>
          <Slider min={1} max={30} step={1} marks={{ 1: '1', 6: t('knowledge.document_count_default'), 30: '30' }} />
        </Form.Item>
        <Form.Item
          name="autoDims"
          colon={false}
          initialValue={true}
          layout="horizontal"
          label={t('knowledge.dimensions_auto_set')}
          tooltip={t('knowledge.dimensions_default')}
          style={{ marginBottom: 0, justifyContent: 'space-between' }}>
          <Flex justify="flex-end" style={{ marginBottom: '1rem' }}>
            <Switch
              checked={autoDims}
              onClick={() => {
                form.setFieldValue('autoDims', !autoDims)
                if (!autoDims) {
                  form.validateFields(['dimensions'])
                }
                setAutoDims(!autoDims)
              }}></Switch>
          </Flex>
        </Form.Item>

        <Form.Item
          name="dimensions"
          colon={false}
          layout="horizontal"
          initialValue={undefined}
          label={t('knowledge.dimensions')}
          tooltip={{ title: t('knowledge.dimensions_size_tooltip') }}
          dependencies={['model']}
          style={{ display: autoDims ? 'none' : 'block' }}
          rules={[
            ({ getFieldValue }) => ({
              validator(_, value) {
                if (getFieldValue('autoDims') || value > 0) {
                  return Promise.resolve()
                } else {
                  return Promise.reject(t('knowledge.dimensions_error_invalid'))
                }
              }
            })
          ]}>
          <InputNumber min={1} style={{ width: '100%' }} placeholder={t('knowledge.dimensions_size_placeholder')} />
        </Form.Item>

        {!autoDims && (
          <SettingHelpText style={{ marginTop: -15, marginBottom: 20 }}>
            {t('knowledge.dimensions_set_right')}
          </SettingHelpText>
        )}
      </Form>
    </Modal>
=======
      transitionName="animation-move-down"
      okButtonProps={{ loading }}
      width="min(600px, 60vw)"
      styles={{
        body: { padding: 0 },
        header: {
          padding: '10px 15px',
          borderBottom: '0.5px solid var(--color-border)',
          margin: 0,
          borderRadius: 0
        },
        content: {
          padding: 0,
          paddingBottom: 10,
          overflow: 'hidden'
        }
      }}>
      <HStack>
        <SettingsContentPanel ref={scrollContainerRef}>
          <SettingsPanel>
            <SettingsItem>
              <div className="settings-label">{t('common.name')}</div>
              <Input
                ref={nameInputRef}
                placeholder={t('common.name')}
                onChange={(e) => {
                  if (e.target.value) {
                    setNewBase({ ...newBase, name: e.target.value })
                  }
                }}
              />
            </SettingsItem>

            <SettingsItem>
              <div className="settings-label">
                {t('settings.tool.preprocess.title')} / {t('settings.tool.ocr.title')}
                <Tooltip title={t('settings.tool.preprocessOrOcr.tooltip')} placement="right">
                  <InfoCircleOutlined style={{ marginLeft: 8, color: 'var(--color-text-3)' }} />
                </Tooltip>
              </div>
              <Select
                value={selectedProvider?.id}
                style={{ width: '100%' }}
                onChange={(value: string) => {
                  const type = preprocessProviders.find((p) => p.id === value) ? 'preprocess' : 'ocr'
                  const provider = (type === 'preprocess' ? preprocessProviders : ocrProviders).find(
                    (p) => p.id === value
                  )
                  if (!provider) {
                    setSelectedProvider(undefined)
                    setNewBase({
                      ...newBase,
                      preprocessOrOcrProvider: undefined
                    })
                    return
                  }
                  setSelectedProvider(provider)
                  setNewBase({
                    ...newBase,
                    preprocessOrOcrProvider: {
                      type: type,
                      provider: provider
                    }
                  })
                }}
                placeholder={t('settings.tool.preprocess.provider_placeholder')}
                options={preprocessOrOcrSelectOptions}
                allowClear
              />
            </SettingsItem>

            <SettingsItem>
              <div className="settings-label">
                {t('models.embedding_model')}
                <Tooltip title={t('models.embedding_model_tooltip')} placement="right">
                  <InfoCircleOutlined style={{ marginLeft: 8, color: 'var(--color-text-3)' }} />
                </Tooltip>
              </div>
              <Select
                style={{ width: '100%' }}
                options={embeddingSelectOptions}
                placeholder={t('settings.models.empty')}
                onChange={(value) => {
                  const model = value
                    ? providers.flatMap((p) => p.models).find((m) => getModelUniqId(m) === value)
                    : undefined
                  if (!model) return
                  setNewBase({ ...newBase, model })
                }}
              />
            </SettingsItem>

            <SettingsItem>
              <div className="settings-label">
                {t('models.rerank_model')}
                <Tooltip title={t('models.rerank_model_tooltip')} placement="right">
                  <InfoCircleOutlined style={{ marginLeft: 8, color: 'var(--color-text-3)' }} />
                </Tooltip>
              </div>
              <Select
                style={{ width: '100%' }}
                options={rerankSelectOptions}
                placeholder={t('settings.models.empty')}
                onChange={(value) => {
                  const rerankModel = value
                    ? providers.flatMap((p) => p.models).find((m) => getModelUniqId(m) === value)
                    : undefined
                  setNewBase({ ...newBase, rerankModel })
                }}
                allowClear
              />
            </SettingsItem>

            <SettingsItem>
              <div className="settings-label">
                {t('knowledge.document_count')}
                <Tooltip title={t('knowledge.document_count_help')}>
                  <InfoCircleOutlined style={{ marginLeft: 8, color: 'var(--color-text-3)' }} />
                </Tooltip>
              </div>
              <Slider
                min={1}
                max={50}
                step={1}
                defaultValue={DEFAULT_KNOWLEDGE_DOCUMENT_COUNT}
                marks={{ 1: '1', 6: t('knowledge.document_count_default'), 30: '30', 50: '50' }}
                onChange={(value) => setNewBase({ ...newBase, documentCount: value })}
              />
            </SettingsItem>

            {/* dimensions */}
            <SettingsItem style={{ marginTop: 35 }}>
              <div
                className="settings-label"
                style={{ display: 'flex', justifyContent: 'space-between', alignItems: 'center', width: '100%' }}>
                <span>
                  {t('knowledge.dimensions_auto_set')}
                  <Tooltip title={t('knowledge.dimensions_default')} placement="right">
                    <InfoCircleOutlined style={{ marginLeft: 8, color: 'var(--color-text-3)' }} />
                  </Tooltip>
                </span>
                <Switch
                  checked={autoDims}
                  onChange={(checked) => {
                    setAutoDims(checked)
                    if (checked) {
                      setDimensions(undefined)
                    }
                  }}
                />
              </div>
            </SettingsItem>

            {!autoDims && (
              <SettingsItem>
                <div className="settings-label">
                  {t('knowledge.dimensions')}
                  <Tooltip title={t('knowledge.dimensions_size_tooltip')} placement="right">
                    <InfoCircleOutlined style={{ marginLeft: 8, color: 'var(--color-text-3)' }} />
                  </Tooltip>
                </div>
                <InputNumber
                  min={1}
                  style={{ width: '100%' }}
                  placeholder={t('knowledge.dimensions_size_placeholder')}
                  value={newBase.dimensions}
                  onChange={(value) => {
                    setDimensions(value === null ? undefined : value)
                  }}
                />
              </SettingsItem>
            )}
          </SettingsPanel>

          <AdvancedSettingsButton onClick={() => setShowAdvanced(!showAdvanced)}>
            <ChevronDown
              size={18}
              style={{
                transform: showAdvanced ? 'rotate(180deg)' : 'rotate(0deg)',
                transition: 'transform 0.3s',
                marginRight: 8,
                stroke: 'var(--color-primary)'
              }}
            />
            {t('common.advanced_settings')}
          </AdvancedSettingsButton>

          {showAdvanced && (
            <SettingsPanel>
              <SettingsItem>
                <div className="settings-label">
                  {t('knowledge.chunk_size')}
                  <Tooltip title={t('knowledge.chunk_size_tooltip')} placement="right">
                    <InfoCircleOutlined style={{ marginLeft: 8 }} />
                  </Tooltip>
                </div>
                <InputNumber
                  style={{ width: '100%' }}
                  min={100}
                  value={newBase.chunkSize}
                  placeholder={t('knowledge.chunk_size_placeholder')}
                  onChange={(value) => {
                    const maxContext = getEmbeddingMaxContext(newBase.model.id)
                    if (!value || !maxContext || value <= maxContext) {
                      setNewBase({ ...newBase, chunkSize: value || undefined })
                    }
                  }}
                />
              </SettingsItem>

              <SettingsItem>
                <div className="settings-label">
                  {t('knowledge.chunk_overlap')}
                  <Tooltip title={t('knowledge.chunk_overlap_tooltip')} placement="right">
                    <InfoCircleOutlined style={{ marginLeft: 8 }} />
                  </Tooltip>
                </div>
                <InputNumber
                  style={{ width: '100%' }}
                  min={0}
                  value={newBase.chunkOverlap}
                  placeholder={t('knowledge.chunk_overlap_placeholder')}
                  onChange={async (value) => {
                    if (!value || (newBase.chunkSize && newBase.chunkSize > value)) {
                      setNewBase({ ...newBase, chunkOverlap: value || undefined })
                    } else {
                      await window.message.error(t('message.error.chunk_overlap_too_large'))
                    }
                  }}
                />
              </SettingsItem>

              <SettingsItem>
                <div className="settings-label">
                  {t('knowledge.threshold')}
                  <Tooltip title={t('knowledge.threshold_tooltip')} placement="right">
                    <InfoCircleOutlined style={{ marginLeft: 8 }} />
                  </Tooltip>
                </div>
                <InputNumber
                  style={{ width: '100%' }}
                  step={0.1}
                  min={0}
                  max={1}
                  value={newBase.threshold}
                  placeholder={t('knowledge.threshold_placeholder')}
                  onChange={(value) => setNewBase({ ...newBase, threshold: value || undefined })}
                />
              </SettingsItem>

              <Alert
                message={t('knowledge.chunk_size_change_warning')}
                type="warning"
                showIcon
                icon={<WarningOutlined />}
              />
            </SettingsPanel>
          )}
        </SettingsContentPanel>
      </HStack>
    </SettingsModal>
>>>>>>> 5b9ff305
  )
}

const SettingsPanel = styled.div`
  padding: 0 16px;
`

const SettingsItem = styled.div`
  margin-bottom: 24px;

  .settings-label {
    font-size: 14px;
    margin-bottom: 8px;
    display: flex;
    align-items: center;
  }
`

const SettingsModal = styled(Modal)`
  .ant-modal-title {
    font-size: 14px;
  }
  .ant-modal-close {
    top: 4px;
    right: 4px;
  }
  .ant-menu-item {
    height: 36px;
    color: var(--color-text-2);
    display: flex;
    align-items: center;
    border: 0.5px solid transparent;
    border-radius: 6px;
    .ant-menu-title-content {
      line-height: 36px;
    }
  }
  .ant-menu-item-active {
    background-color: var(--color-background-soft) !important;
    transition: none;
  }
  .ant-menu-item-selected {
    background-color: var(--color-background-soft);
    border: 0.5px solid var(--color-border);
    .ant-menu-title-content {
      color: var(--color-text-1);
      font-weight: 500;
    }
  }
`

const SettingsContentPanel = styled.div`
  flex: 1;
  padding: 16px 16px;
  max-height: calc(80vh - 80px);
  overflow-y: auto;
`

const AdvancedSettingsButton = styled.div`
  cursor: pointer;
  margin-bottom: 16px;
  color: var(--color-primary);
  display: flex;
  align-items: center;
  margin: 0 16px;
  padding: 16px 0;
  border-top: 0.5px solid var(--color-border);
`

export default class AddKnowledgePopup {
  static hide() {
    TopView.hide('AddKnowledgePopup')
  }

  static show(props: ShowParams) {
    return new Promise<any>((resolve) => {
      TopView.show(
        <PopupContainer
          {...props}
          resolve={(v) => {
            resolve(v)
            this.hide()
          }}
        />,
        'AddKnowledgePopup'
      )
    })
  }
}<|MERGE_RESOLUTION|>--- conflicted
+++ resolved
@@ -211,105 +211,6 @@
       afterOpenChange={(visible) => visible && nameInputRef.current?.focus()}
       destroyOnClose
       centered
-<<<<<<< HEAD
-      okButtonProps={{ loading }}>
-      <Form form={form} layout="vertical">
-        <Form.Item
-          name="name"
-          label={t('common.name')}
-          rules={[{ required: true, message: t('message.error.enter.name') }]}>
-          <Input placeholder={t('common.name')} ref={nameInputRef} />
-        </Form.Item>
-
-        <Form.Item
-          name="model"
-          label={t('models.embedding_model')}
-          tooltip={{ title: t('models.embedding_model_tooltip'), placement: 'right' }}
-          rules={[{ required: true, message: t('message.error.enter.model') }]}>
-          <Select
-            style={{ width: '100%' }}
-            options={embeddingSelectOptions}
-            placeholder={t('settings.models.empty')}
-            suffixIcon={<ChevronDown size={16} color="var(--color-border)" />}
-          />
-        </Form.Item>
-
-        <Form.Item
-          name="rerankModel"
-          label={t('models.rerank_model')}
-          tooltip={{ title: t('models.rerank_model_tooltip'), placement: 'right' }}
-          rules={[{ required: false, message: t('message.error.enter.model') }]}>
-          <Select
-            style={{ width: '100%' }}
-            options={rerankSelectOptions}
-            placeholder={t('settings.models.empty')}
-            suffixIcon={<ChevronDown size={16} color="var(--color-border)" />}
-          />
-        </Form.Item>
-        <SettingHelpText style={{ marginTop: -15, marginBottom: 20 }}>
-          {t('models.rerank_model_not_support_provider', {
-            provider: NOT_SUPPORTED_REANK_PROVIDERS.map((id) => t(`provider.${id}`))
-          })}
-        </SettingHelpText>
-        <Form.Item
-          name="documentCount"
-          label={t('knowledge.document_count')}
-          initialValue={DEFAULT_KNOWLEDGE_DOCUMENT_COUNT} // 设置初始值
-          tooltip={{ title: t('knowledge.document_count_help') }}>
-          <Slider min={1} max={30} step={1} marks={{ 1: '1', 6: t('knowledge.document_count_default'), 30: '30' }} />
-        </Form.Item>
-        <Form.Item
-          name="autoDims"
-          colon={false}
-          initialValue={true}
-          layout="horizontal"
-          label={t('knowledge.dimensions_auto_set')}
-          tooltip={t('knowledge.dimensions_default')}
-          style={{ marginBottom: 0, justifyContent: 'space-between' }}>
-          <Flex justify="flex-end" style={{ marginBottom: '1rem' }}>
-            <Switch
-              checked={autoDims}
-              onClick={() => {
-                form.setFieldValue('autoDims', !autoDims)
-                if (!autoDims) {
-                  form.validateFields(['dimensions'])
-                }
-                setAutoDims(!autoDims)
-              }}></Switch>
-          </Flex>
-        </Form.Item>
-
-        <Form.Item
-          name="dimensions"
-          colon={false}
-          layout="horizontal"
-          initialValue={undefined}
-          label={t('knowledge.dimensions')}
-          tooltip={{ title: t('knowledge.dimensions_size_tooltip') }}
-          dependencies={['model']}
-          style={{ display: autoDims ? 'none' : 'block' }}
-          rules={[
-            ({ getFieldValue }) => ({
-              validator(_, value) {
-                if (getFieldValue('autoDims') || value > 0) {
-                  return Promise.resolve()
-                } else {
-                  return Promise.reject(t('knowledge.dimensions_error_invalid'))
-                }
-              }
-            })
-          ]}>
-          <InputNumber min={1} style={{ width: '100%' }} placeholder={t('knowledge.dimensions_size_placeholder')} />
-        </Form.Item>
-
-        {!autoDims && (
-          <SettingHelpText style={{ marginTop: -15, marginBottom: 20 }}>
-            {t('knowledge.dimensions_set_right')}
-          </SettingHelpText>
-        )}
-      </Form>
-    </Modal>
-=======
       transitionName="animation-move-down"
       okButtonProps={{ loading }}
       width="min(600px, 60vw)"
@@ -376,6 +277,7 @@
                   })
                 }}
                 placeholder={t('settings.tool.preprocess.provider_placeholder')}
+                suffixIcon={<ChevronDown size={16} color="var(--color-border)" />}
                 options={preprocessOrOcrSelectOptions}
                 allowClear
               />
@@ -399,6 +301,7 @@
                   if (!model) return
                   setNewBase({ ...newBase, model })
                 }}
+                suffixIcon={<ChevronDown size={16} color="var(--color-border)" />}
               />
             </SettingsItem>
 
@@ -571,7 +474,6 @@
         </SettingsContentPanel>
       </HStack>
     </SettingsModal>
->>>>>>> 5b9ff305
   )
 }
 
