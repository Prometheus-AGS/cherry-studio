import { InfoCircleOutlined, SettingOutlined, WarningOutlined } from '@ant-design/icons'
import AiProvider from '@renderer/aiCore'
import { TopView } from '@renderer/components/TopView'
import { DEFAULT_KNOWLEDGE_DOCUMENT_COUNT, isMac } from '@renderer/config/constant'
import { getEmbeddingMaxContext } from '@renderer/config/embedings'
import { isEmbeddingModel, isRerankModel } from '@renderer/config/models'
import { NOT_SUPPORTED_REANK_PROVIDERS } from '@renderer/config/providers'
// import { SUPPORTED_REANK_PROVIDERS } from '@renderer/config/providers'
import { useKnowledgeBases } from '@renderer/hooks/useKnowledge'
import { useOcrProviders } from '@renderer/hooks/useOcr'
import { usePreprocessProviders } from '@renderer/hooks/usePreprocess'
import { useProviders } from '@renderer/hooks/useProvider'
import { getKnowledgeBaseParams } from '@renderer/services/KnowledgeService'
import { getModelUniqId } from '@renderer/services/ModelService'
import { KnowledgeBase, Model, OcrProvider, PreprocessProvider } from '@renderer/types'
import { getErrorMessage } from '@renderer/utils/error'
import { Alert, Input, InputNumber, Modal, Select, Slider, Switch, Tabs, TabsProps, Tooltip } from 'antd'
import { find, sortBy } from 'lodash'
import { ChevronDown } from 'lucide-react'
import { nanoid } from 'nanoid'
import { useMemo, useRef, useState } from 'react'
import { useTranslation } from 'react-i18next'
import styled from 'styled-components'

interface ShowParams {
  title: string
}

interface Props extends ShowParams {
  resolve: (data: any) => void
}

const PopupContainer: React.FC<Props> = ({ title, resolve }) => {
  const [open, setOpen] = useState(true)
  const [loading, setLoading] = useState(false)
  const [autoDims, setAutoDims] = useState(true)
  const { t } = useTranslation()
  const { providers } = useProviders()
  const { addKnowledgeBase } = useKnowledgeBases()
  const [newBase, setNewBase] = useState<KnowledgeBase>({} as KnowledgeBase)
  const [dimensions, setDimensions] = useState<number | undefined>(undefined)

  const { preprocessProviders } = usePreprocessProviders()
  const { ocrProviders } = useOcrProviders()
  const [selectedProvider, setSelectedProvider] = useState<PreprocessProvider | OcrProvider | undefined>(undefined)

  const embeddingModels = useMemo(() => {
    return providers
      .map((p) => p.models)
      .flat()
      .filter((model) => isEmbeddingModel(model))
  }, [providers])

  const rerankModels = useMemo(() => {
    return providers
      .map((p) => p.models)
      .flat()
      .filter((model) => isRerankModel(model))
  }, [providers])

  const nameInputRef = useRef<any>(null)

  const embeddingSelectOptions = useMemo(() => {
    return providers
      .filter((p) => p.models.length > 0)
      .map((p) => ({
        label: p.isSystem ? t(`provider.${p.id}`) : p.name,
        title: p.name,
        options: sortBy(p.models, 'name')
          .filter((model) => isEmbeddingModel(model))
          .map((m) => ({
            label: m.name,
            value: getModelUniqId(m),
            providerId: p.id,
            modelId: m.id
          }))
      }))
      .filter((group) => group.options.length > 0)
  }, [providers, t])

  const rerankSelectOptions = useMemo(() => {
    return providers
      .filter((p) => p.models.length > 0)
      .filter((p) => !NOT_SUPPORTED_REANK_PROVIDERS.includes(p.id))
      .map((p) => ({
        label: p.isSystem ? t(`provider.${p.id}`) : p.name,
        title: p.name,
        options: sortBy(p.models, 'name')
          .filter((model) => isRerankModel(model))
          .map((m) => ({
            label: m.name,
            value: getModelUniqId(m)
          }))
      }))
      .filter((group) => group.options.length > 0)
  }, [providers, t])

  const preprocessOrOcrSelectOptions = useMemo(() => {
    const preprocessOptions = {
      label: t('settings.tool.preprocess.provider'),
      title: t('settings.tool.preprocess.provider'),
      options: preprocessProviders
        // todo: 免费期结束后删除
        .filter((p) => p.apiKey !== '' || p.id === 'mineru')
        .map((p) => ({ value: p.id, label: p.name }))
    }
    const ocrOptions = {
      label: t('settings.tool.ocr.provider'),
      title: t('settings.tool.ocr.provider'),
      options: ocrProviders.filter((p) => p.apiKey !== '').map((p) => ({ value: p.id, label: p.name }))
    }

    return isMac ? [preprocessOptions, ocrOptions] : [preprocessOptions]
  }, [ocrProviders, preprocessProviders])

  const onOk = async () => {
    try {
      // const values = await form.validateFields()
      const selectedEmbeddingModel = find(embeddingModels, newBase.model) as Model

      const selectedRerankModel = newBase.rerankModel ? (find(rerankModels, newBase.rerankModel) as Model) : undefined

      if (selectedEmbeddingModel) {
        setLoading(true)
        const provider = providers.find((p) => p.id === selectedEmbeddingModel.provider)

        if (!provider) {
          return
        }
        let finalDimensions: number // 用于存储最终确定的维度值

<<<<<<< HEAD
        if (autoDims || dimensions === undefined) {
=======
        if (autoDims || values.dimensions === undefined) {
>>>>>>> ece59cfa
          try {
            const aiProvider = new AiProvider(provider)
            finalDimensions = await aiProvider.getEmbeddingDimensions(selectedEmbeddingModel)

            setDimensions(finalDimensions)
          } catch (error) {
            console.error('Error getting embedding dimensions:', error)
            window.message.error(t('message.error.get_embedding_dimensions') + '\n' + getErrorMessage(error))
            setLoading(false)
            return
          }
        } else {
          finalDimensions = dimensions
        }

        const _newBase = {
          ...newBase,
          id: nanoid(),
          name: newBase.name,
          model: selectedEmbeddingModel,
          rerankModel: selectedRerankModel,
<<<<<<< HEAD
          dimensions: finalDimensions,
          documentCount: newBase.documentCount || DEFAULT_KNOWLEDGE_DOCUMENT_COUNT,
=======
          dimensions: autoDims ? undefined : values.dimensions,
          documentCount: values.documentCount || DEFAULT_KNOWLEDGE_DOCUMENT_COUNT,
>>>>>>> ece59cfa
          items: [],
          created_at: Date.now(),
          updated_at: Date.now(),
          version: 1
        }

        await window.api.knowledgeBase.create(getKnowledgeBaseParams(_newBase))

        addKnowledgeBase(_newBase as any)
        setOpen(false)
        resolve(_newBase)
      }
    } catch (error) {
      console.error('Validation failed:', error)
    }
  }

  const onCancel = () => {
    setOpen(false)
  }

  const onClose = () => {
    resolve(null)
  }

  const settingItems: TabsProps['items'] = [
    {
      key: '1',
      label: t('settings.general'),
      children: (
        <SettingsPanel>
          <SettingsItem>
            <div className="settings-label">{t('common.name')}</div>
            <Input
              placeholder={t('common.name')}
              onChange={(e) => {
                if (e.target.value) {
                  setNewBase({ ...newBase, name: e.target.value })
                }
              }}
            />
          </SettingsItem>

          <SettingsItem>
            <div className="settings-label">
              {t('settings.tool.preprocess.title')} / {t('settings.tool.ocr.title')}
              <Tooltip title={t('settings.tool.preprocessOrOcr.tooltip')} placement="right">
                <InfoCircleOutlined style={{ marginLeft: 8 }} />
              </Tooltip>
            </div>
            <Select
              value={selectedProvider?.id}
              style={{ width: '100%' }}
              onChange={(value: string) => {
                const type = preprocessProviders.find((p) => p.id === value) ? 'preprocess' : 'ocr'
                const provider = (type === 'preprocess' ? preprocessProviders : ocrProviders).find(
                  (p) => p.id === value
                )
                if (!provider) {
                  setSelectedProvider(undefined)
                  setNewBase({
                    ...newBase,
                    preprocessOrOcrProvider: undefined
                  })
                  return
                }
                setSelectedProvider(provider)
                setNewBase({
                  ...newBase,
                  preprocessOrOcrProvider: {
                    type: type,
                    provider: provider
                  }
                })
              }}
              placeholder={t('settings.tool.preprocess.provider_placeholder')}
              options={preprocessOrOcrSelectOptions}
              allowClear
            />
          </SettingsItem>

          <SettingsItem>
            <div className="settings-label">
              {t('models.embedding_model')}
              <Tooltip title={t('models.embedding_model_tooltip')} placement="right">
                <InfoCircleOutlined style={{ marginLeft: 8 }} />
              </Tooltip>
            </div>
            <Select
              style={{ width: '100%' }}
              options={embeddingSelectOptions}
              placeholder={t('settings.models.empty')}
              onChange={(value) => {
                const model = value
                  ? providers.flatMap((p) => p.models).find((m) => getModelUniqId(m) === value)
                  : undefined
                if (!model) return
                setNewBase({ ...newBase, model })
              }}
            />
          </SettingsItem>

          <SettingsItem>
            <div className="settings-label">
              {t('models.rerank_model')}
              <Tooltip title={t('models.rerank_model_tooltip')} placement="right">
                <InfoCircleOutlined style={{ marginLeft: 8 }} />
              </Tooltip>
            </div>
            <Select
              style={{ width: '100%' }}
              options={rerankSelectOptions}
              placeholder={t('settings.models.empty')}
              onChange={(value) => {
                const rerankModel = value
                  ? providers.flatMap((p) => p.models).find((m) => getModelUniqId(m) === value)
                  : undefined
                setNewBase({ ...newBase, rerankModel })
              }}
              allowClear
            />
          </SettingsItem>

          <SettingsItem>
            <div className="settings-label">
              {t('knowledge.document_count')}
              <Tooltip title={t('knowledge.document_count_help')}>
                <InfoCircleOutlined style={{ marginLeft: 8 }} />
              </Tooltip>
            </div>
            <Slider
              style={{ width: '100%' }}
              min={1}
              max={30}
              step={1}
              defaultValue={DEFAULT_KNOWLEDGE_DOCUMENT_COUNT}
              marks={{ 1: '1', 6: t('knowledge.document_count_default'), 30: '30' }}
              onChange={(value) => setNewBase({ ...newBase, documentCount: value })}
            />
          </SettingsItem>

          {/* dimensions */}
          <SettingsItem>
            <div
              className="settings-label"
              style={{ display: 'flex', justifyContent: 'space-between', alignItems: 'center', width: '100%' }}>
              <span>
                {t('knowledge.dimensions_auto_set')}
                <Tooltip title={t('knowledge.dimensions_default')} placement="right">
                  <InfoCircleOutlined style={{ marginLeft: 8 }} />
                </Tooltip>
              </span>
              <Switch
                checked={autoDims}
                onChange={(checked) => {
                  setAutoDims(checked)
                  if (checked) {
                    setDimensions(undefined)
                  }
                }}
              />
            </div>
          </SettingsItem>

          {!autoDims && (
            <SettingsItem>
              <div className="settings-label">
                {t('knowledge.dimensions')}
                <Tooltip title={t('knowledge.dimensions_size_tooltip')} placement="right">
                  <InfoCircleOutlined style={{ marginLeft: 8 }} />
                </Tooltip>
              </div>
              <InputNumber
                min={1}
                style={{ width: '100%' }}
                placeholder={t('knowledge.dimensions_size_placeholder')}
                value={newBase.dimensions}
                onChange={(value) => {
                  setDimensions(value === null ? undefined : value)
                }}
              />
            </SettingsItem>
          )}
        </SettingsPanel>
      ),
      icon: <SettingOutlined />
    },
    {
      key: '2',
      label: t('settings.advanced.title'),
      children: (
        <SettingsPanel>
          <SettingsItem>
            <div className="settings-label">
              {t('knowledge.chunk_size')}
              <Tooltip title={t('knowledge.chunk_size_tooltip')} placement="right">
                <InfoCircleOutlined style={{ marginLeft: 8 }} />
              </Tooltip>
            </div>
            <InputNumber
              style={{ width: '100%' }}
              min={100}
              value={newBase.chunkSize}
              placeholder={t('knowledge.chunk_size_placeholder')}
              onChange={(value) => {
                const maxContext = getEmbeddingMaxContext(newBase.model.id)
                if (!value || !maxContext || value <= maxContext) {
                  setNewBase({ ...newBase, chunkSize: value || undefined })
                }
              }}
            />
          </SettingsItem>

          <SettingsItem>
            <div className="settings-label">
              {t('knowledge.chunk_overlap')}
              <Tooltip title={t('knowledge.chunk_overlap_tooltip')} placement="right">
                <InfoCircleOutlined style={{ marginLeft: 8 }} />
              </Tooltip>
            </div>
            <InputNumber
              style={{ width: '100%' }}
              min={0}
              value={newBase.chunkOverlap}
              placeholder={t('knowledge.chunk_overlap_placeholder')}
              onChange={async (value) => {
                if (!value || (newBase.chunkSize && newBase.chunkSize > value)) {
                  setNewBase({ ...newBase, chunkOverlap: value || undefined })
                }
                await window.message.error(t('message.error.chunk_overlap_too_large'))
              }}
            />
          </SettingsItem>

          <SettingsItem>
            <div className="settings-label">
              {t('knowledge.threshold')}
              <Tooltip title={t('knowledge.threshold_tooltip')} placement="right">
                <InfoCircleOutlined style={{ marginLeft: 8 }} />
              </Tooltip>
            </div>
            <InputNumber
              style={{ width: '100%' }}
              step={0.1}
              min={0}
              max={1}
              value={newBase.threshold}
              placeholder={t('knowledge.threshold_placeholder')}
              onChange={(value) => setNewBase({ ...newBase, threshold: value || undefined })}
            />
          </SettingsItem>

          <Alert
            message={t('knowledge.chunk_size_change_warning')}
            type="warning"
            showIcon
            icon={<WarningOutlined />}
          />
        </SettingsPanel>
      ),
      icon: <SettingOutlined />
    }
  ]

  return (
    <SettingsModal
      title={title}
      open={open}
      onOk={onOk}
      onCancel={onCancel}
      afterClose={onClose}
      afterOpenChange={(visible) => visible && nameInputRef.current?.focus()}
      destroyOnClose
      centered
      okButtonProps={{ loading }}>
<<<<<<< HEAD
      <div>
        <Tabs style={{ minHeight: '50vh' }} defaultActiveKey="1" tabPosition={'left'} items={settingItems} />
      </div>
    </SettingsModal>
=======
      <Form form={form} layout="vertical">
        <Form.Item
          name="name"
          label={t('common.name')}
          rules={[{ required: true, message: t('message.error.enter.name') }]}>
          <Input placeholder={t('common.name')} ref={nameInputRef} />
        </Form.Item>

        <Form.Item
          name="model"
          label={t('models.embedding_model')}
          tooltip={{ title: t('models.embedding_model_tooltip'), placement: 'right' }}
          rules={[{ required: true, message: t('message.error.enter.model') }]}>
          <Select
            style={{ width: '100%' }}
            options={embeddingSelectOptions}
            placeholder={t('settings.models.empty')}
            suffixIcon={<ChevronDown size={16} color="var(--color-border)" />}
          />
        </Form.Item>

        <Form.Item
          name="rerankModel"
          label={t('models.rerank_model')}
          tooltip={{ title: t('models.rerank_model_tooltip'), placement: 'right' }}
          rules={[{ required: false, message: t('message.error.enter.model') }]}>
          <Select
            style={{ width: '100%' }}
            options={rerankSelectOptions}
            placeholder={t('settings.models.empty')}
            suffixIcon={<ChevronDown size={16} color="var(--color-border)" />}
          />
        </Form.Item>
        <SettingHelpText style={{ marginTop: -15, marginBottom: 20 }}>
          {t('models.rerank_model_not_support_provider', {
            provider: NOT_SUPPORTED_REANK_PROVIDERS.map((id) => t(`provider.${id}`))
          })}
        </SettingHelpText>
        <Form.Item
          name="documentCount"
          label={t('knowledge.document_count')}
          initialValue={DEFAULT_KNOWLEDGE_DOCUMENT_COUNT} // 设置初始值
          tooltip={{ title: t('knowledge.document_count_help') }}>
          <Slider min={1} max={30} step={1} marks={{ 1: '1', 6: t('knowledge.document_count_default'), 30: '30' }} />
        </Form.Item>
        <Form.Item
          name="autoDims"
          colon={false}
          initialValue={true}
          layout="horizontal"
          label={t('knowledge.dimensions_auto_set')}
          tooltip={t('knowledge.dimensions_default')}
          style={{ marginBottom: 0, justifyContent: 'space-between' }}>
          <Flex justify="flex-end" style={{ marginBottom: '1rem' }}>
            <Switch
              checked={autoDims}
              onClick={() => {
                form.setFieldValue('autoDims', !autoDims)
                if (!autoDims) {
                  form.validateFields(['dimensions'])
                }
                setAutoDims(!autoDims)
              }}></Switch>
          </Flex>
        </Form.Item>

        <Form.Item
          name="dimensions"
          colon={false}
          layout="horizontal"
          initialValue={undefined}
          label={t('knowledge.dimensions')}
          tooltip={{ title: t('knowledge.dimensions_size_tooltip') }}
          dependencies={['model']}
          style={{ display: autoDims ? 'none' : 'block' }}
          rules={[
            ({ getFieldValue }) => ({
              validator(_, value) {
                if (getFieldValue('autoDims') || value > 0) {
                  return Promise.resolve()
                } else {
                  return Promise.reject(t('knowledge.dimensions_error_invalid'))
                }
              }
            })
          ]}>
          <InputNumber min={1} style={{ width: '100%' }} placeholder={t('knowledge.dimensions_size_placeholder')} />
        </Form.Item>

        {!autoDims && (
          <SettingHelpText style={{ marginTop: -15, marginBottom: 20 }}>
            {t('knowledge.dimensions_set_right')}
          </SettingHelpText>
        )}
      </Form>
    </Modal>
>>>>>>> ece59cfa
  )
}

const SettingsPanel = styled.div`
  padding: 0 16px;
`

const SettingsItem = styled.div`
  margin-bottom: 24px;

  .settings-label {
    font-size: 14px;
    margin-bottom: 8px;
    display: flex;
    align-items: center;
  }
`

const SettingsModal = styled(Modal)`
  .ant-modal {
    width: auto !important;
    height: auto !important;
  }
  .ant-modal-content {
    min-height: 60vh;
    width: 50vw;
    display: flex;
    flex-direction: column;

    .ant-modal-body {
      flex: 1;
      max-height: auto;
    }
  }
  .ant-tabs-tab {
    padding-inline-start: 0px !important;
  }
`

export default class AddKnowledgePopup {
  static hide() {
    TopView.hide('AddKnowledgePopup')
  }

  static show(props: ShowParams) {
    return new Promise<any>((resolve) => {
      TopView.show(
        <PopupContainer
          {...props}
          resolve={(v) => {
            resolve(v)
            this.hide()
          }}
        />,
        'AddKnowledgePopup'
      )
    })
  }
}<|MERGE_RESOLUTION|>--- conflicted
+++ resolved
@@ -16,7 +16,6 @@
 import { getErrorMessage } from '@renderer/utils/error'
 import { Alert, Input, InputNumber, Modal, Select, Slider, Switch, Tabs, TabsProps, Tooltip } from 'antd'
 import { find, sortBy } from 'lodash'
-import { ChevronDown } from 'lucide-react'
 import { nanoid } from 'nanoid'
 import { useMemo, useRef, useState } from 'react'
 import { useTranslation } from 'react-i18next'
@@ -129,11 +128,7 @@
         }
         let finalDimensions: number // 用于存储最终确定的维度值
 
-<<<<<<< HEAD
         if (autoDims || dimensions === undefined) {
-=======
-        if (autoDims || values.dimensions === undefined) {
->>>>>>> ece59cfa
           try {
             const aiProvider = new AiProvider(provider)
             finalDimensions = await aiProvider.getEmbeddingDimensions(selectedEmbeddingModel)
@@ -155,13 +150,8 @@
           name: newBase.name,
           model: selectedEmbeddingModel,
           rerankModel: selectedRerankModel,
-<<<<<<< HEAD
           dimensions: finalDimensions,
           documentCount: newBase.documentCount || DEFAULT_KNOWLEDGE_DOCUMENT_COUNT,
-=======
-          dimensions: autoDims ? undefined : values.dimensions,
-          documentCount: values.documentCount || DEFAULT_KNOWLEDGE_DOCUMENT_COUNT,
->>>>>>> ece59cfa
           items: [],
           created_at: Date.now(),
           updated_at: Date.now(),
@@ -437,109 +427,10 @@
       destroyOnClose
       centered
       okButtonProps={{ loading }}>
-<<<<<<< HEAD
       <div>
         <Tabs style={{ minHeight: '50vh' }} defaultActiveKey="1" tabPosition={'left'} items={settingItems} />
       </div>
     </SettingsModal>
-=======
-      <Form form={form} layout="vertical">
-        <Form.Item
-          name="name"
-          label={t('common.name')}
-          rules={[{ required: true, message: t('message.error.enter.name') }]}>
-          <Input placeholder={t('common.name')} ref={nameInputRef} />
-        </Form.Item>
-
-        <Form.Item
-          name="model"
-          label={t('models.embedding_model')}
-          tooltip={{ title: t('models.embedding_model_tooltip'), placement: 'right' }}
-          rules={[{ required: true, message: t('message.error.enter.model') }]}>
-          <Select
-            style={{ width: '100%' }}
-            options={embeddingSelectOptions}
-            placeholder={t('settings.models.empty')}
-            suffixIcon={<ChevronDown size={16} color="var(--color-border)" />}
-          />
-        </Form.Item>
-
-        <Form.Item
-          name="rerankModel"
-          label={t('models.rerank_model')}
-          tooltip={{ title: t('models.rerank_model_tooltip'), placement: 'right' }}
-          rules={[{ required: false, message: t('message.error.enter.model') }]}>
-          <Select
-            style={{ width: '100%' }}
-            options={rerankSelectOptions}
-            placeholder={t('settings.models.empty')}
-            suffixIcon={<ChevronDown size={16} color="var(--color-border)" />}
-          />
-        </Form.Item>
-        <SettingHelpText style={{ marginTop: -15, marginBottom: 20 }}>
-          {t('models.rerank_model_not_support_provider', {
-            provider: NOT_SUPPORTED_REANK_PROVIDERS.map((id) => t(`provider.${id}`))
-          })}
-        </SettingHelpText>
-        <Form.Item
-          name="documentCount"
-          label={t('knowledge.document_count')}
-          initialValue={DEFAULT_KNOWLEDGE_DOCUMENT_COUNT} // 设置初始值
-          tooltip={{ title: t('knowledge.document_count_help') }}>
-          <Slider min={1} max={30} step={1} marks={{ 1: '1', 6: t('knowledge.document_count_default'), 30: '30' }} />
-        </Form.Item>
-        <Form.Item
-          name="autoDims"
-          colon={false}
-          initialValue={true}
-          layout="horizontal"
-          label={t('knowledge.dimensions_auto_set')}
-          tooltip={t('knowledge.dimensions_default')}
-          style={{ marginBottom: 0, justifyContent: 'space-between' }}>
-          <Flex justify="flex-end" style={{ marginBottom: '1rem' }}>
-            <Switch
-              checked={autoDims}
-              onClick={() => {
-                form.setFieldValue('autoDims', !autoDims)
-                if (!autoDims) {
-                  form.validateFields(['dimensions'])
-                }
-                setAutoDims(!autoDims)
-              }}></Switch>
-          </Flex>
-        </Form.Item>
-
-        <Form.Item
-          name="dimensions"
-          colon={false}
-          layout="horizontal"
-          initialValue={undefined}
-          label={t('knowledge.dimensions')}
-          tooltip={{ title: t('knowledge.dimensions_size_tooltip') }}
-          dependencies={['model']}
-          style={{ display: autoDims ? 'none' : 'block' }}
-          rules={[
-            ({ getFieldValue }) => ({
-              validator(_, value) {
-                if (getFieldValue('autoDims') || value > 0) {
-                  return Promise.resolve()
-                } else {
-                  return Promise.reject(t('knowledge.dimensions_error_invalid'))
-                }
-              }
-            })
-          ]}>
-          <InputNumber min={1} style={{ width: '100%' }} placeholder={t('knowledge.dimensions_size_placeholder')} />
-        </Form.Item>
-
-        {!autoDims && (
-          <SettingHelpText style={{ marginTop: -15, marginBottom: 20 }}>
-            {t('knowledge.dimensions_set_right')}
-          </SettingHelpText>
-        )}
-      </Form>
-    </Modal>
->>>>>>> ece59cfa
   )
 }
 
