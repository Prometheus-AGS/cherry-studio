--- conflicted
+++ resolved
@@ -96,18 +96,7 @@
         <NavbarCenter style={{ borderRight: 'none' }}>{t('knowledge.title')}</NavbarCenter>
       </NavbarMain>
       <ContentContainer id="content-container">
-<<<<<<< HEAD
-        {bases.length === 0 ? (
-          <MainContent>
-            <Empty description={t('knowledge.empty')} image={Empty.PRESENTED_IMAGE_SIMPLE} />
-          </MainContent>
-        ) : selectedBase ? (
-          <KnowledgeContent selectedBase={selectedBase} />
-        ) : null}
-        <SideNav>
-=======
         <KnowledgeSideNav>
->>>>>>> 0218bf6c
           <ScrollContainer>
             <DragableList
               list={bases}
@@ -138,9 +127,6 @@
             )}
             <div style={{ minHeight: '10px' }}></div>
           </ScrollContainer>
-<<<<<<< HEAD
-        </SideNav>
-=======
         </KnowledgeSideNav>
         {bases.length === 0 ? (
           <MainContent>
@@ -149,7 +135,6 @@
         ) : selectedBase ? (
           <KnowledgeContent selectedBase={selectedBase} />
         ) : null}
->>>>>>> 0218bf6c
       </ContentContainer>
     </Container>
   )
