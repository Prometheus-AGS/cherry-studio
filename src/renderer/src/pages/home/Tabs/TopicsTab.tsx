import {
  ClearOutlined,
  CloseOutlined,
  DeleteOutlined,
  EditOutlined,
  FolderOutlined,
  PushpinOutlined,
  QuestionCircleOutlined,
  UploadOutlined
} from '@ant-design/icons'
import DragableList from '@renderer/components/DragableList'
import CopyIcon from '@renderer/components/Icons/CopyIcon'
import ObsidianExportPopup from '@renderer/components/Popups/ObsidianExportPopup'
import PromptPopup from '@renderer/components/Popups/PromptPopup'
import Scrollbar from '@renderer/components/Scrollbar'
import { isMac } from '@renderer/config/constant'
import { useAssistant, useAssistants, useTopicsForAssistant } from '@renderer/hooks/useAssistant'
import { useChat } from '@renderer/hooks/useChat'
import { modelGenerating } from '@renderer/hooks/useRuntime'
import { useSettings } from '@renderer/hooks/useSettings'
import { finishTopicRenaming, startTopicRenaming, TopicManager } from '@renderer/hooks/useTopic'
import { fetchMessagesSummary } from '@renderer/services/ApiService'
import { EVENT_NAMES, EventEmitter } from '@renderer/services/EventService'
import store from '@renderer/store'
import { RootState } from '@renderer/store'
import { setGenerating } from '@renderer/store/runtime'
import { Assistant, Topic } from '@renderer/types'
import { classNames, removeSpecialCharactersForFileName } from '@renderer/utils'
import { copyTopicAsMarkdown, copyTopicAsPlainText } from '@renderer/utils/copy'
import {
  exportMarkdownToJoplin,
  exportMarkdownToSiyuan,
  exportMarkdownToYuque,
  exportTopicAsMarkdown,
  exportTopicToNotion,
  topicToMarkdown
} from '@renderer/utils/export'
import { hasTopicPendingRequests } from '@renderer/utils/queue'
import { includeKeywords } from '@renderer/utils/search'
import { Dropdown, MenuProps, Tooltip } from 'antd'
import { ItemType, MenuItemType } from 'antd/es/menu/interface'
import dayjs from 'dayjs'
import { findIndex } from 'lodash'
import { FC, startTransition, useCallback, useDeferredValue, useMemo, useRef, useState } from 'react'
import { useTranslation } from 'react-i18next'
import { useSelector } from 'react-redux'
import styled from 'styled-components'

interface TopicsTabProps {
  searchValue?: string
  style?: React.CSSProperties
}

const Topics: FC<TopicsTabProps> = ({ searchValue, style }) => {
  const { activeAssistant, activeTopic, setActiveTopic } = useChat()
  const { assistants } = useAssistants()
  const { assistant, removeTopic, moveTopic, updateTopic, updateTopics } = useAssistant(activeAssistant.id)
  const { t } = useTranslation()
  const { showTopicTime, pinTopicsToTop, topicPosition } = useSettings()

  const topics = useTopicsForAssistant(activeAssistant.id)

  const renamingTopics = useSelector((state: RootState) => state.runtime.chat.renamingTopics)
  const newlyRenamedTopics = useSelector((state: RootState) => state.runtime.chat.newlyRenamedTopics)

  const borderRadius = showTopicTime ? 12 : 'var(--list-item-border-radius)'

  const [deletingTopicId, setDeletingTopicId] = useState<string | null>(null)
  const deleteTimerRef = useRef<NodeJS.Timeout>(null)

  const pendingTopics = useMemo(() => {
    return new Set<string>()
  }, [])

  const isPending = useCallback(
    (topicId: string) => {
      const hasPending = hasTopicPendingRequests(topicId)
      if (topicId === activeTopic.id && !hasPending) {
        pendingTopics.delete(topicId)
        return false
      }
      if (pendingTopics.has(topicId)) {
        return true
      }
      if (hasPending) {
        pendingTopics.add(topicId)
        return true
      }
      return false
    },
    [activeTopic.id, pendingTopics]
  )

  const isRenaming = useCallback(
    (topicId: string) => {
      return renamingTopics.includes(topicId)
    },
    [renamingTopics]
  )

  const isNewlyRenamed = useCallback(
    (topicId: string) => {
      return newlyRenamedTopics.includes(topicId)
    },
    [newlyRenamedTopics]
  )

  const handleDeleteClick = useCallback((topicId: string, e: React.MouseEvent) => {
    e.stopPropagation()

    if (deleteTimerRef.current) {
      clearTimeout(deleteTimerRef.current)
    }

    setDeletingTopicId(topicId)

    deleteTimerRef.current = setTimeout(() => setDeletingTopicId(null), 2000)
  }, [])

  const onClearMessages = useCallback((topic: Topic) => {
    // window.keyv.set(EVENT_NAMES.CHAT_COMPLETION_PAUSED, true)
    store.dispatch(setGenerating(false))
    EventEmitter.emit(EVENT_NAMES.CLEAR_MESSAGES, topic)
  }, [])

  const handleConfirmDelete = useCallback(
    async (topic: Topic, e: React.MouseEvent) => {
      e.stopPropagation()
      if (topics.length === 1) {
        return onClearMessages(topic)
      }
      await modelGenerating()
<<<<<<< HEAD
      const index = findIndex(topics, (t) => t.id === topic.id)
      setActiveTopic(topics[index + 1 === topics.length ? index - 1 : index + 1])
      removeTopic(topic)
      setDeletingTopicId(null)
    },
    [topics, onClearMessages, removeTopic, setActiveTopic]
=======
      const index = findIndex(assistant.topics, (t) => t.id === topic.id)
      if (topic.id === activeTopic.id) {
        setActiveTopic(assistant.topics[index + 1 === assistant.topics.length ? index - 1 : index + 1])
      }
      removeTopic(topic)
      setDeletingTopicId(null)
    },
    [activeTopic.id, assistant.topics, onClearMessages, removeTopic, setActiveTopic]
>>>>>>> ba21a2c5
  )

  const onPinTopic = useCallback(
    (topic: Topic) => {
      const updatedTopic = { ...topic, pinned: !topic.pinned }
      updateTopic(updatedTopic)
    },
    [updateTopic]
  )

  const onDeleteTopic = useCallback(
    async (topic: Topic) => {
      await modelGenerating()
      if (topic.id === activeTopic?.id) {
        const index = findIndex(topics, (t) => t.id === topic.id)
        setActiveTopic(topics[index + 1 === topics.length ? index - 1 : index + 1])
      }
      removeTopic(topic)
    },
    [topics, removeTopic, setActiveTopic, activeTopic]
  )

  const onMoveTopic = useCallback(
    async (topic: Topic, toAssistant: Assistant) => {
      await modelGenerating()
      const index = findIndex(topics, (t) => t.id === topic.id)
      setActiveTopic(topics[index + 1 === topics.length ? 0 : index + 1])
      moveTopic(topic, toAssistant)
    },
    [topics, moveTopic, setActiveTopic]
  )

  const onSwitchTopic = useCallback(
    async (topic: Topic) => {
      // await modelGenerating()
      startTransition(() => {
        setActiveTopic(topic)
      })
    },
    [setActiveTopic]
  )

  const exportMenuOptions = useSelector((state: RootState) => state.settings.exportMenuOptions)

  const [_targetTopic, setTargetTopic] = useState<Topic | null>(null)
  const targetTopic = useDeferredValue(_targetTopic)
  const getTopicMenuItems = useMemo(() => {
    const topic = targetTopic
    if (!topic) return []

    const menus: MenuProps['items'] = [
      {
        label: t('chat.topics.auto_rename'),
        key: 'auto-rename',
        icon: <i className="iconfont icon-business-smart-assistant" style={{ fontSize: '14px' }} />,
        disabled: isRenaming(topic.id),
        async onClick() {
          const messages = await TopicManager.getTopicMessages(topic.id)
          if (messages.length >= 2) {
            startTopicRenaming(topic.id)
            try {
              const summaryText = await fetchMessagesSummary({ messages, assistant })
              if (summaryText) {
                const updatedTopic = { ...topic, name: summaryText, isNameManuallyEdited: false }
                updateTopic(updatedTopic)
              } else {
                window.message?.error(t('message.error.fetchTopicName'))
              }
            } finally {
              finishTopicRenaming(topic.id)
            }
          }
        }
      },
      {
        label: t('chat.topics.edit.title'),
        key: 'rename',
        icon: <EditOutlined />,
        disabled: isRenaming(topic.id),
        async onClick() {
          const name = await PromptPopup.show({
            title: t('chat.topics.edit.title'),
            message: '',
            defaultValue: topic?.name || ''
          })
          if (name && topic?.name !== name) {
            const updatedTopic = { ...topic, name, isNameManuallyEdited: true }
            updateTopic(updatedTopic)
          }
        }
      },
      {
        label: t('chat.topics.prompt'),
        key: 'topic-prompt',
        icon: <i className="iconfont icon-ai-model1" style={{ fontSize: '14px' }} />,
        extra: (
          <Tooltip title={t('chat.topics.prompt.tips')}>
            <QuestionIcon />
          </Tooltip>
        ),
        async onClick() {
          const prompt = await PromptPopup.show({
            title: t('chat.topics.prompt.edit.title'),
            message: '',
            defaultValue: topic?.prompt || '',
            inputProps: {
              rows: 8,
              allowClear: true
            }
          })

          prompt !== null &&
            (() => {
              const updatedTopic = { ...topic, prompt: prompt.trim() }
              updateTopic(updatedTopic)
              topic.id === activeTopic.id && setActiveTopic(updatedTopic)
            })()
        }
      },
      {
        label: topic.pinned ? t('chat.topics.unpinned') : t('chat.topics.pinned'),
        key: 'pin',
        icon: <PushpinOutlined />,
        onClick() {
          onPinTopic(topic)
        }
      },
      {
        label: t('chat.topics.clear.title'),
        key: 'clear-messages',
        icon: <ClearOutlined />,
        async onClick() {
          window.modal.confirm({
            title: t('chat.input.clear.content'),
            centered: true,
            onOk: () => onClearMessages(topic)
          })
        }
      },
      {
        label: t('chat.topics.copy.title'),
        key: 'copy',
        icon: <CopyIcon />,
        children: [
          {
            label: t('chat.topics.copy.image'),
            key: 'img',
            onClick: () => EventEmitter.emit(EVENT_NAMES.COPY_TOPIC_IMAGE, topic)
          },
          {
            label: t('chat.topics.copy.md'),
            key: 'md',
            onClick: () => copyTopicAsMarkdown(topic)
          },
          {
            label: t('chat.topics.copy.plain_text'),
            key: 'plain_text',
            onClick: () => copyTopicAsPlainText(topic)
          }
        ]
      },
      {
        label: t('chat.topics.export.title'),
        key: 'export',
        icon: <UploadOutlined />,
        children: [
          exportMenuOptions.image && {
            label: t('chat.topics.export.image'),
            key: 'image',
            onClick: () => EventEmitter.emit(EVENT_NAMES.EXPORT_TOPIC_IMAGE, topic)
          },
          exportMenuOptions.markdown && {
            label: t('chat.topics.export.md'),
            key: 'markdown',
            onClick: () => exportTopicAsMarkdown(topic)
          },
          exportMenuOptions.markdown_reason && {
            label: t('chat.topics.export.md.reason'),
            key: 'markdown_reason',
            onClick: () => exportTopicAsMarkdown(topic, true)
          },
          exportMenuOptions.docx && {
            label: t('chat.topics.export.word'),
            key: 'word',
            onClick: async () => {
              const markdown = await topicToMarkdown(topic)
              window.api.export.toWord(markdown, removeSpecialCharactersForFileName(topic.name))
            }
          },
          exportMenuOptions.notion && {
            label: t('chat.topics.export.notion'),
            key: 'notion',
            onClick: async () => {
              exportTopicToNotion(topic)
            }
          },
          exportMenuOptions.yuque && {
            label: t('chat.topics.export.yuque'),
            key: 'yuque',
            onClick: async () => {
              const markdown = await topicToMarkdown(topic)
              exportMarkdownToYuque(topic.name, markdown)
            }
          },
          exportMenuOptions.obsidian && {
            label: t('chat.topics.export.obsidian'),
            key: 'obsidian',
            onClick: async () => {
              await ObsidianExportPopup.show({ title: topic.name, topic, processingMethod: '3' })
            }
          },
          exportMenuOptions.joplin && {
            label: t('chat.topics.export.joplin'),
            key: 'joplin',
            onClick: async () => {
              const topicMessages = await TopicManager.getTopicMessages(topic.id)
              exportMarkdownToJoplin(topic.name, topicMessages)
            }
          },
          exportMenuOptions.siyuan && {
            label: t('chat.topics.export.siyuan'),
            key: 'siyuan',
            onClick: async () => {
              const markdown = await topicToMarkdown(topic)
              exportMarkdownToSiyuan(topic.name, markdown)
            }
          }
        ].filter(Boolean) as ItemType<MenuItemType>[]
      }
    ]

    if (assistants.length > 1 && topics.length > 1) {
      menus.push({
        label: t('chat.topics.move_to'),
        key: 'move',
        icon: <FolderOutlined />,
        children: assistants
          .filter((a) => a.id !== assistant.id)
          .map((a) => ({
            label: a.name,
            key: a.id,
            onClick: () => onMoveTopic(topic, a)
          }))
      })
    }

    if (topics.length > 1 && !topic.pinned) {
      menus.push({ type: 'divider' })
      menus.push({
        label: t('common.delete'),
        danger: true,
        key: 'delete',
        icon: <DeleteOutlined />,
        onClick: () => onDeleteTopic(topic)
      })
    }

    return menus
  }, [
    targetTopic,
    t,
    isRenaming,
    exportMenuOptions.image,
    exportMenuOptions.markdown,
    exportMenuOptions.markdown_reason,
    exportMenuOptions.docx,
    exportMenuOptions.notion,
    exportMenuOptions.yuque,
    exportMenuOptions.obsidian,
    exportMenuOptions.joplin,
    exportMenuOptions.siyuan,
    assistants,
    topics.length,
    assistant,
    updateTopic,
    activeTopic.id,
    setActiveTopic,
    onPinTopic,
    onClearMessages,
    onMoveTopic,
    onDeleteTopic
  ])

  // Sort topics based on pinned status if pinTopicsToTop is enabled
  const sortedTopics = useMemo(() => {
    if (pinTopicsToTop) {
      return [...topics].sort((a, b) => {
        if (a.pinned && !b.pinned) return -1
        if (!a.pinned && b.pinned) return 1
        return 0
      })
    }
    return topics
  }, [topics, pinTopicsToTop])

  // 过滤话题 - 根据名称搜索
  const filteredTopics = useMemo(() => {
    if (!searchValue?.trim()) {
      return sortedTopics
    }
    return sortedTopics.filter((topic) => includeKeywords(topic.name || '', searchValue))
  }, [sortedTopics, searchValue])

  return (
    <Dropdown menu={{ items: getTopicMenuItems }} trigger={['contextMenu']}>
      <Container className={`topics-tab ${topicPosition === 'right' ? 'right' : ''}`} style={style}>
        <DragableList list={filteredTopics} onUpdate={updateTopics}>
          {(topic) => {
            const isActive = topic.id === activeTopic?.id
            const topicName = topic.name.replace('`', '')
            const topicPrompt = topic.prompt
            const fullTopicPrompt = t('common.prompt') + ': ' + topicPrompt

            const getTopicNameClassName = () => {
              if (isRenaming(topic.id)) return 'shimmer'
              if (isNewlyRenamed(topic.id)) return 'typing'
              return ''
            }

            return (
              <TopicListItem
                onContextMenu={() => setTargetTopic(topic)}
                className={classNames('topic-item', { active: isActive })}
                onClick={() => onSwitchTopic(topic)}
                style={{ borderRadius }}>
                {isPending(topic.id) && !isActive && <PendingIndicator />}
                <TopicNameContainer>
                  <TopicName className={getTopicNameClassName()} title={topicName}>
                    {topicName}
                  </TopicName>
                  {!topic.pinned && (
                    <Tooltip
                      placement="bottom"
                      mouseEnterDelay={0.7}
                      title={
                        <div>
                          <div style={{ fontSize: '12px', opacity: 0.8, fontStyle: 'italic' }}>
                            {t('chat.topics.delete.shortcut', { key: isMac ? '⌘' : 'Ctrl' })}
                          </div>
                        </div>
                      }>
                      <MenuButton
                        className="menu"
                        onClick={(e) => {
                          if (e.ctrlKey || e.metaKey) {
                            handleConfirmDelete(topic, e)
                          } else if (deletingTopicId === topic.id) {
                            handleConfirmDelete(topic, e)
                          } else {
                            handleDeleteClick(topic.id, e)
                          }
                        }}>
                        {deletingTopicId === topic.id ? (
                          <DeleteOutlined style={{ color: 'var(--color-error)' }} />
                        ) : (
                          <CloseOutlined />
                        )}
                      </MenuButton>
                    </Tooltip>
                  )}
                  {topic.pinned && (
                    <MenuButton className="pin">
                      <PushpinOutlined />
                    </MenuButton>
                  )}
                </TopicNameContainer>
                {topicPrompt && (
                  <TopicPromptText className="prompt" title={fullTopicPrompt}>
                    {fullTopicPrompt}
                  </TopicPromptText>
                )}
                {showTopicTime && <TopicTime className="time">{dayjs(topic.createdAt).format('MM/DD')}</TopicTime>}
              </TopicListItem>
            )
          }}
        </DragableList>
        <div style={{ minHeight: '10px' }}></div>
      </Container>
    </Dropdown>
  )
}

const Container = styled(Scrollbar)`
  display: flex;
  flex-direction: column;
  padding: 10px;
  max-height: calc(100vh - var(--navbar-height));
  min-width: var(--assistant-width);
  &.right {
    border-right: 0.5px solid var(--color-border);
    .topic-item:hover {
      background-color: var(--color-background-soft);
    }
    .topic-item.active {
      background-color: var(--color-background-mute);
    }
  }
`

const TopicListItem = styled.div`
  padding: 7px 12px;
  border-radius: var(--list-item-border-radius);
  font-size: 13px;
  display: flex;
  flex-direction: column;
  justify-content: space-between;
  position: relative;
  cursor: pointer;
  position: relative;
  width: calc(var(--assistants-width) - 20px);
  .menu {
    opacity: 0;
    color: var(--color-text-3);
  }
  &:hover {
    background-color: var(--color-list-item-hover);
    transition: background-color 0.1s;
    .menu {
      opacity: 1;
    }
  }
  &.active {
    background-color: var(--color-list-item);
    .menu {
      opacity: 1;
      &:hover {
        color: var(--color-text-2);
      }
    }
  }
`

const TopicNameContainer = styled.div`
  display: flex;
  flex-direction: row;
  align-items: center;
  gap: 4px;
  justify-content: space-between;
`

const TopicName = styled.div`
  display: -webkit-box;
  -webkit-line-clamp: 1;
  -webkit-box-orient: vertical;
  overflow: hidden;
  font-size: 13px;
  position: relative;
  will-change: background-position, width;

  --color-shimmer-mid: var(--color-text-1);
  --color-shimmer-end: color-mix(in srgb, var(--color-text-1) 25%, transparent);

  &.shimmer {
    background: linear-gradient(to left, var(--color-shimmer-end), var(--color-shimmer-mid), var(--color-shimmer-end));
    background-size: 200% 100%;
    background-clip: text;
    color: transparent;
    animation: shimmer 3s linear infinite;
  }

  &.typing {
    display: block;
    -webkit-line-clamp: unset;
    -webkit-box-orient: unset;
    white-space: nowrap;
    overflow: hidden;
    animation: typewriter 0.5s steps(40, end);
  }

  @keyframes shimmer {
    0% {
      background-position: 200% 0;
    }
    100% {
      background-position: -200% 0;
    }
  }

  @keyframes typewriter {
    from {
      width: 0;
    }
    to {
      width: 100%;
    }
  }
`

const PendingIndicator = styled.div.attrs({
  className: 'animation-pulse'
})`
  --pulse-size: 5px;
  width: 5px;
  height: 5px;
  position: absolute;
  left: 3px;
  top: 15px;
  border-radius: 50%;
  background-color: var(--color-primary);
`

const TopicPromptText = styled.div`
  color: var(--color-text-2);
  font-size: 12px;
  display: -webkit-box;
  -webkit-line-clamp: 2;
  -webkit-box-orient: vertical;
  overflow: hidden;
  ~ .prompt-text {
    margin-top: 10px;
  }
`

const TopicTime = styled.div`
  color: var(--color-text-3);
  font-size: 12px;
  font-family: ubuntu;
`

const MenuButton = styled.div`
  display: flex;
  flex-direction: row;
  justify-content: center;
  align-items: center;
  min-width: 20px;
  min-height: 20px;
  .anticon {
    font-size: 12px;
  }
`
const QuestionIcon = styled(QuestionCircleOutlined)`
  font-size: 14px;
  cursor: pointer;
  color: var(--color-text-3);
`

export default Topics<|MERGE_RESOLUTION|>--- conflicted
+++ resolved
@@ -21,8 +21,7 @@
 import { finishTopicRenaming, startTopicRenaming, TopicManager } from '@renderer/hooks/useTopic'
 import { fetchMessagesSummary } from '@renderer/services/ApiService'
 import { EVENT_NAMES, EventEmitter } from '@renderer/services/EventService'
-import store from '@renderer/store'
-import { RootState } from '@renderer/store'
+import store, { RootState } from '@renderer/store'
 import { setGenerating } from '@renderer/store/runtime'
 import { Assistant, Topic } from '@renderer/types'
 import { classNames, removeSpecialCharactersForFileName } from '@renderer/utils'
@@ -130,23 +129,14 @@
         return onClearMessages(topic)
       }
       await modelGenerating()
-<<<<<<< HEAD
       const index = findIndex(topics, (t) => t.id === topic.id)
-      setActiveTopic(topics[index + 1 === topics.length ? index - 1 : index + 1])
+      if (topic.id === activeTopic.id) {
+        setActiveTopic(topics[index + 1 === topics.length ? index - 1 : index + 1])
+      }
       removeTopic(topic)
       setDeletingTopicId(null)
     },
-    [topics, onClearMessages, removeTopic, setActiveTopic]
-=======
-      const index = findIndex(assistant.topics, (t) => t.id === topic.id)
-      if (topic.id === activeTopic.id) {
-        setActiveTopic(assistant.topics[index + 1 === assistant.topics.length ? index - 1 : index + 1])
-      }
-      removeTopic(topic)
-      setDeletingTopicId(null)
-    },
-    [activeTopic.id, assistant.topics, onClearMessages, removeTopic, setActiveTopic]
->>>>>>> ba21a2c5
+    [activeTopic.id, topics, onClearMessages, removeTopic, setActiveTopic]
   )
 
   const onPinTopic = useCallback(
