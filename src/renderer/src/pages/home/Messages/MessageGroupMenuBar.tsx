import {
  ColumnHeightOutlined,
  ColumnWidthOutlined,
  DeleteOutlined,
  FolderOutlined,
  NumberOutlined
} from '@ant-design/icons'
import { HStack } from '@renderer/components/Layout'
import { useMessageOperations } from '@renderer/hooks/useMessageOperations'
import { useSettings } from '@renderer/hooks/useSettings'
import { MultiModelMessageStyle } from '@renderer/store/settings'
import type { Topic } from '@renderer/types'
import type { Message } from '@renderer/types/newMessage'
import { Button, Tooltip } from 'antd'
import { FC, memo } from 'react'
import { useTranslation } from 'react-i18next'
import styled from 'styled-components'

import MessageGroupModelList from './MessageGroupModelList'
import MessageGroupSettings from './MessageGroupSettings'

interface Props {
  multiModelMessageStyle: MultiModelMessageStyle
  setMultiModelMessageStyle: (style: MultiModelMessageStyle) => void
  messages: Message[]
  selectMessageId: string
  setSelectedMessage: (message: Message) => void
  topic: Topic
}

const MessageGroupMenuBar: FC<Props> = ({
  multiModelMessageStyle,
  setMultiModelMessageStyle,
  messages,
  selectMessageId,
  setSelectedMessage,
  topic
}) => {
  const { t } = useTranslation()
  const { deleteGroupMessages } = useMessageOperations(topic)
  const { showAssistants } = useSettings()

  const handleDeleteGroup = async () => {
    const askId = messages[0]?.askId
    if (!askId) return

    window.modal.confirm({
      title: t('message.group.delete.title'),
      content: t('message.group.delete.content'),
      centered: true,
      okButtonProps: {
        danger: true
      },
      okText: t('common.delete'),
      onOk: () => deleteGroupMessages(askId)
    })
  }

  return (
    <GroupMenuBar
      $layout={multiModelMessageStyle}
      className="group-menu-bar"
      style={{ maxWidth: showAssistants ? 'calc(100vw - var(--assistants-width))' : '100vw' }}>
      <HStack style={{ alignItems: 'center', flex: 1, overflow: 'hidden' }}>
        <LayoutContainer>
          {['fold', 'vertical', 'horizontal', 'grid'].map((layout) => (
            <Tooltip
              mouseEnterDelay={0.5}
              key={layout}
              title={t(`message.message.multi_model_style`) + ': ' + t(`message.message.multi_model_style.${layout}`)}>
              <LayoutOption
                $active={multiModelMessageStyle === layout}
                onClick={() => setMultiModelMessageStyle(layout as MultiModelMessageStyle)}>
                {layout === 'fold' ? (
                  <FolderOutlined />
                ) : layout === 'horizontal' ? (
                  <ColumnWidthOutlined />
                ) : layout === 'vertical' ? (
                  <ColumnHeightOutlined />
                ) : (
                  <NumberOutlined />
                )}
              </LayoutOption>
            </Tooltip>
          ))}
        </LayoutContainer>
        {multiModelMessageStyle === 'fold' && (
          <MessageGroupModelList
            messages={messages}
            selectMessageId={selectMessageId}
            setSelectedMessage={setSelectedMessage}
          />
        )}
        {multiModelMessageStyle === 'grid' && <MessageGroupSettings />}
      </HStack>
      <Button
        type="text"
        size="small"
        icon={<DeleteOutlined style={{ color: 'var(--color-error)' }} />}
        onClick={handleDeleteGroup}
      />
    </GroupMenuBar>
  )
}

const GroupMenuBar = styled.div<{ $layout: MultiModelMessageStyle }>`
  display: flex;
  flex-direction: row;
  align-items: center;
  gap: 10px;
<<<<<<< HEAD
  margin: 0 20px;
  padding: 6px 10px;
  border-radius: 6px;
  margin-top: 6px;
=======
  padding: 8px;
  border-radius: 10px;
  margin: 8px 10px 16px;
>>>>>>> ba21a2c5
  justify-content: space-between;
  overflow: hidden;
  border: 0.5px solid var(--color-border);
  height: 40px;
`

const LayoutContainer = styled.div`
  display: flex;
  gap: 4px;
  flex-direction: row;
`

const LayoutOption = styled.div<{ $active: boolean }>`
  cursor: pointer;
  padding: 2px 6px;
  border-radius: 4px;
  background-color: ${({ $active }) => ($active ? 'var(--color-background-soft)' : 'transparent')};

  &:hover {
    background-color: ${({ $active }) => ($active ? 'var(--color-background-soft)' : 'var(--color-hover)')};
  }
`

export default memo(MessageGroupMenuBar)<|MERGE_RESOLUTION|>--- conflicted
+++ resolved
@@ -108,16 +108,9 @@
   flex-direction: row;
   align-items: center;
   gap: 10px;
-<<<<<<< HEAD
-  margin: 0 20px;
-  padding: 6px 10px;
-  border-radius: 6px;
-  margin-top: 6px;
-=======
   padding: 8px;
   border-radius: 10px;
-  margin: 8px 10px 16px;
->>>>>>> ba21a2c5
+  margin: 8px 6px 16px;
   justify-content: space-between;
   overflow: hidden;
   border: 0.5px solid var(--color-border);
