import CustomTag from '@renderer/components/CustomTag'
import TranslateButton from '@renderer/components/TranslateButton'
import { isGenerateImageModel, isVisionModel } from '@renderer/config/models'
import { useAssistant } from '@renderer/hooks/useAssistant'
import { useSettings } from '@renderer/hooks/useSettings'
import FileManager from '@renderer/services/FileManager'
import PasteService from '@renderer/services/PasteService'
import { useAppSelector } from '@renderer/store'
import { selectMessagesForTopic } from '@renderer/store/newMessage'
import { FileMetadata, FileTypes } from '@renderer/types'
import { Message, MessageBlock, MessageBlockStatus, MessageBlockType } from '@renderer/types/newMessage'
import { classNames, getFileExtension } from '@renderer/utils'
import { getFilesFromDropEvent, isSendMessageKeyPressed } from '@renderer/utils/input'
import { createFileBlock, createImageBlock } from '@renderer/utils/messageUtils/create'
import { findAllBlocks } from '@renderer/utils/messageUtils/find'
import { documentExts, imageExts, textExts } from '@shared/config/constant'
import { Tooltip } from 'antd'
import TextArea, { TextAreaRef } from 'antd/es/input/TextArea'
import { Save, Send, X } from 'lucide-react'
import { FC, memo, useCallback, useEffect, useMemo, useRef, useState } from 'react'
import { useTranslation } from 'react-i18next'
import styled from 'styled-components'

import AttachmentButton, { AttachmentButtonRef } from '../Inputbar/AttachmentButton'
import { FileNameRender, getFileIcon } from '../Inputbar/AttachmentPreview'
import { ToolbarButton } from '../Inputbar/Inputbar'

interface Props {
  message: Message
  topicId: string
  onSave: (blocks: MessageBlock[]) => void
  onResend: (blocks: MessageBlock[]) => void
  onCancel: () => void
}

const MessageBlockEditor: FC<Props> = ({ message, topicId, onSave, onResend, onCancel }) => {
  const allBlocks = findAllBlocks(message)
  const [editedBlocks, setEditedBlocks] = useState<MessageBlock[]>(allBlocks)
  const [files, setFiles] = useState<FileMetadata[]>([])
  const [isProcessing, setIsProcessing] = useState(false)
  const [isFileDragging, setIsFileDragging] = useState(false)
  const { assistant } = useAssistant(message.assistantId)
  const model = assistant.model || assistant.defaultModel
  const isVision = useMemo(() => isVisionModel(model), [model])
  const supportExts = useMemo(() => [...textExts, ...documentExts, ...(isVision ? imageExts : [])], [isVision])
  const { pasteLongTextThreshold, fontSize, sendMessageShortcut, enableSpellCheck } = useSettings()
  const { t } = useTranslation()
  const textareaRef = useRef<TextAreaRef>(null)
  const attachmentButtonRef = useRef<AttachmentButtonRef>(null)
  const isUserMessage = message.role === 'user'

  const resizeTextArea = useCallback(() => {
    const textArea = textareaRef.current?.resizableTextArea?.textArea
    if (textArea) {
      textArea.style.height = 'auto'
      textArea.style.height = textArea?.scrollHeight > 400 ? '400px' : `${textArea?.scrollHeight}px`
    }
  }, [])

  useEffect(() => {
    setTimeout(() => {
      resizeTextArea()
      if (textareaRef.current) {
        textareaRef.current.focus({ cursor: 'end' })
      }
    }, 0)
  }, [resizeTextArea])

  const onPaste = useCallback(
    async (event: ClipboardEvent) => {
      return await PasteService.handlePaste(
        event,
        isVisionModel(model),
        isGenerateImageModel(model),
        supportExts,
        setFiles,
        undefined, // 不需要setText
        false, // 不需要 pasteLongTextAsFile
        pasteLongTextThreshold,
        undefined, // 不需要text
        resizeTextArea,
        t
      )
    },
    [model, pasteLongTextThreshold, resizeTextArea, supportExts, t]
  )

  // 添加全局粘贴事件处理
  useEffect(() => {
    PasteService.registerHandler('messageEditor', onPaste)
    PasteService.setLastFocusedComponent('messageEditor')

    return () => {
      PasteService.unregisterHandler('messageEditor')
    }
  }, [onPaste])

  const handleTextChange = (blockId: string, content: string) => {
    setEditedBlocks((prev) => prev.map((block) => (block.id === blockId ? { ...block, content } : block)))
  }

  const onTranslated = (translatedText: string) => {
    const mainTextBlock = editedBlocks.find((b) => b.type === MessageBlockType.MAIN_TEXT)
    if (mainTextBlock) {
      handleTextChange(mainTextBlock.id, translatedText)
    }
    setTimeout(() => resizeTextArea(), 0)
  }

  // 处理文件删除
  const handleFileRemove = async (blockId: string) => {
    setEditedBlocks((prev) => prev.filter((block) => block.id !== blockId))
  }

  // 处理拖拽上传
  const handleDrop = async (e: React.DragEvent<HTMLDivElement>) => {
    e.preventDefault()
    e.stopPropagation()
    setIsFileDragging(false)

    const files = await getFilesFromDropEvent(e).catch((err) => {
      console.error('[src/renderer/src/pages/home/Inputbar/Inputbar.tsx] handleDrop:', err)
      return null
    })
    if (files) {
      let supportedFiles = 0
      files.forEach((file) => {
        if (supportExts.includes(getFileExtension(file.path))) {
          setFiles((prevFiles) => [...prevFiles, file])
          supportedFiles++
        }
      })

      // 如果有文件，但都不支持
      if (files.length > 0 && supportedFiles === 0) {
        window.message.info({
          key: 'file_not_supported',
          content: t('chat.input.file_not_supported')
        })
      }
    }
  }

  // 处理编辑区块并上传文件
  const processEditedBlocks = async () => {
    const updatedBlocks = [...editedBlocks]
    if (files && files.length) {
      const uploadedFiles = await FileManager.uploadFiles(files)
      uploadedFiles.forEach((file) => {
        if (file.type === FileTypes.IMAGE) {
          const imgBlock = createImageBlock(message.id, { file, status: MessageBlockStatus.SUCCESS })
          updatedBlocks.push(imgBlock)
        } else {
          const fileBlock = createFileBlock(message.id, file, { status: MessageBlockStatus.SUCCESS })
          updatedBlocks.push(fileBlock)
        }
      })
    }
    return updatedBlocks
  }

  const handleSave = async () => {
    if (isProcessing) return
    setIsProcessing(true)
    const updatedBlocks = await processEditedBlocks()
    onSave(updatedBlocks)
  }

  const handleResend = async () => {
    if (isProcessing) return
    setIsProcessing(true)
    const updatedBlocks = await processEditedBlocks()
    onResend(updatedBlocks)
  }

  const handleKeyDown = (event: React.KeyboardEvent<HTMLTextAreaElement>, blockId: string) => {
    if (message.role !== 'user') {
      return
    }

    // keep the same enter behavior as inputbar
    const isEnterPressed = event.key === 'Enter' && !event.nativeEvent.isComposing
    if (isEnterPressed) {
      if (isSendMessageKeyPressed(event, sendMessageShortcut)) {
        handleResend()
        return event.preventDefault()
      } else {
        if (!event.shiftKey) {
          event.preventDefault()

          const textArea = textareaRef.current?.resizableTextArea?.textArea
          if (textArea) {
            const start = textArea.selectionStart
            const end = textArea.selectionEnd
            const text = textArea.value
            const newText = text.substring(0, start) + '\n' + text.substring(end)

            //same with onChange()
            handleTextChange(blockId, newText)

            // set cursor position in the next render cycle
            setTimeout(() => {
              textArea.selectionStart = textArea.selectionEnd = start + 1
              resizeTextArea() // trigger resizeTextArea
            }, 0)
          }
        }
      }
    }
  }

  const topicMessages = useAppSelector((state) => selectMessagesForTopic(state, topicId))

  const couldAddImageFile = useMemo(() => {
    const relatedAssistantMessages = topicMessages.filter((m) => m.askId === message.id && m.role === 'assistant')
    if (relatedAssistantMessages.length === 0) {
      // 无关联消息时fallback到助手模型
      return isVisionModel(model)
    }
    return relatedAssistantMessages.every((m) => {
      if (m.model) {
        return isVisionModel(m.model)
      } else {
        // 若消息关联不存在的模型，视为其支持视觉
        return true
      }
    })
  }, [message.id, model, topicMessages])

  const couldAddTextFile = useMemo(() => {
    const relatedAssistantMessages = topicMessages.filter((m) => m.askId === message.id && m.role === 'assistant')
    if (relatedAssistantMessages.length === 0) {
      // 无关联消息时fallback到助手模型
      return isVisionModel(model) || (!isVisionModel(model) && !isGenerateImageModel(model))
    }
    return relatedAssistantMessages.every((m) => {
      if (m.model) {
        return isVisionModel(m.model) || (!isVisionModel(m.model) && !isGenerateImageModel(m.model))
      } else {
        // 若消息关联不存在的模型，视为其支持文本
        return true
      }
    })
  }, [message.id, model, topicMessages])

  const extensions = useMemo(() => {
    if (couldAddImageFile && couldAddTextFile) {
      return [...imageExts, ...documentExts, ...textExts]
    } else if (couldAddImageFile) {
      return [...imageExts]
    } else if (couldAddTextFile) {
      return [...documentExts, ...textExts]
    } else {
      return []
    }
  }, [couldAddImageFile, couldAddTextFile])

  return (
    <>
      <EditorContainer className="message-editor" onDragOver={(e) => e.preventDefault()} onDrop={handleDrop}>
        {editedBlocks
          .filter((block) => block.type === MessageBlockType.MAIN_TEXT)
          .map((block) => (
            <Textarea
              className={classNames('editing-message', isFileDragging && 'file-dragging')}
              key={block.id}
              ref={textareaRef}
              variant="borderless"
              value={block.content}
              onChange={(e) => {
                handleTextChange(block.id, e.target.value)
                resizeTextArea()
              }}
              onKeyDown={(e) => handleKeyDown(e, block.id)}
              autoFocus
              spellCheck={enableSpellCheck}
              onPaste={(e) => onPaste(e.nativeEvent)}
              onFocus={() => {
                // 记录当前聚焦的组件
                PasteService.setLastFocusedComponent('messageEditor')
              }}
              onContextMenu={(e) => {
                // 阻止事件冒泡，避免触发全局的 Electron contextMenu
                e.stopPropagation()
              }}
              style={{
                fontSize,
                padding: '0px 15px 8px 15px'
              }}>
              <TranslateButton onTranslated={onTranslated} />
            </Textarea>
          ))}
        {(editedBlocks.some((block) => block.type === MessageBlockType.FILE || block.type === MessageBlockType.IMAGE) ||
          files.length > 0) && (
          <FileBlocksContainer>
            {editedBlocks
              .filter((block) => block.type === MessageBlockType.FILE || block.type === MessageBlockType.IMAGE)
              .map(
                (block) =>
                  block.file && (
                    <CustomTag
                      key={block.id}
                      icon={getFileIcon(block.file.ext)}
                      color="#37a5aa"
                      closable
                      onClose={() => handleFileRemove(block.id)}>
                      <FileNameRender file={block.file} />
                    </CustomTag>
                  )
              )}

            {files.map((file) => (
              <CustomTag
                key={file.id}
                icon={getFileIcon(file.ext)}
                color="#37a5aa"
                closable
                onClose={() => setFiles((prevFiles) => prevFiles.filter((f) => f.id !== file.id))}>
                <FileNameRender file={file} />
              </CustomTag>
            ))}
          </FileBlocksContainer>
        )}
      </EditorContainer>
      <ActionBar>
        <ActionBarLeft>
          {isUserMessage && (
            <AttachmentButton
              ref={attachmentButtonRef}
              files={files}
              setFiles={setFiles}
              couldAddImageFile={couldAddImageFile}
              extensions={extensions}
              ToolbarButton={ToolbarButton}
            />
          )}
        </ActionBarLeft>
        <ActionBarMiddle />
        <ActionBarRight>
          <Tooltip title={t('common.cancel')}>
            <ToolbarButton type="text" onClick={onCancel}>
              <X size={16} />
            </ToolbarButton>
          </Tooltip>
          <Tooltip title={t('common.save')}>
            <ToolbarButton type="text" onClick={handleSave}>
              <Save size={16} />
            </ToolbarButton>
          </Tooltip>
          {message.role === 'user' && (
            <Tooltip title={t('chat.resend')}>
              <ToolbarButton type="text" onClick={handleResend}>
                <Send size={16} />
              </ToolbarButton>
            </Tooltip>
          )}
        </ActionBarRight>
      </ActionBar>
    </>
  )
}

const EditorContainer = styled.div`
  padding: 18px 0;
  padding-bottom: 5px;
  border: 0.5px solid var(--color-border);
  transition: all 0.2s ease;
<<<<<<< HEAD
  border-radius: var(--list-item-border-radius);
  margin-top: 5px;
  margin-bottom: 10px;
=======
  border-radius: 15px;
  margin-top: 18px;
>>>>>>> 5b9ff305
  background-color: var(--color-background-opacity);
  width: 100%;

  &.file-dragging {
    border: 2px dashed #2ecc71;

    &::before {
      content: '';
      position: absolute;
      top: 0;
      left: 0;
      right: 0;
      bottom: 0;
      background-color: rgba(46, 204, 113, 0.03);
      border-radius: 14px;
      z-index: 5;
      pointer-events: none;
    }
  }
`

const FileBlocksContainer = styled.div`
  display: flex;
  flex-wrap: wrap;
  gap: 8px;
  padding: 0 15px;
  margin: 8px 0;
  background: transparent;
  border-radius: 4px;
`

const Textarea = styled(TextArea)`
  padding: 0;
  border-radius: 0;
  display: flex;
  flex: 1;
  font-family: Ubuntu;
  resize: none !important;
  overflow: auto;
  width: 100%;
  box-sizing: border-box;
  &.ant-input {
    line-height: 1.4;
  }
`

const ActionBar = styled.div`
  display: flex;
  padding: 0 8px;
  justify-content: space-between;
  margin-top: 8px;
`

const ActionBarLeft = styled.div`
  display: flex;
  align-items: center;
`

const ActionBarMiddle = styled.div`
  flex: 1;
`

const ActionBarRight = styled.div`
  display: flex;
  align-items: center;
  gap: 8px;
`

export default memo(MessageBlockEditor)<|MERGE_RESOLUTION|>--- conflicted
+++ resolved
@@ -365,14 +365,8 @@
   padding-bottom: 5px;
   border: 0.5px solid var(--color-border);
   transition: all 0.2s ease;
-<<<<<<< HEAD
   border-radius: var(--list-item-border-radius);
-  margin-top: 5px;
-  margin-bottom: 10px;
-=======
-  border-radius: 15px;
   margin-top: 18px;
->>>>>>> 5b9ff305
   background-color: var(--color-background-opacity);
   width: 100%;
 
