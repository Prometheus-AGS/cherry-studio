import { CheckOutlined, ExpandOutlined, LoadingOutlined, WarningOutlined } from '@ant-design/icons'
import { useSettings } from '@renderer/hooks/useSettings'
import type { ToolMessageBlock } from '@renderer/types/newMessage'
import { useShikiWithMarkdownIt } from '@renderer/utils/shiki'
import { Collapse, message as antdMessage, Modal, Tabs, Tooltip } from 'antd'
import { FC, useMemo, useState } from 'react'
import { useTranslation } from 'react-i18next'
import styled from 'styled-components'

interface Props {
  blocks: ToolMessageBlock
}

const MessageTools: FC<Props> = ({ blocks }) => {
  const [activeKeys, setActiveKeys] = useState<string[]>([])
  const [copiedMap, setCopiedMap] = useState<Record<string, boolean>>({})
  const [expandedResponse, setExpandedResponse] = useState<{ content: string; title: string } | null>(null)
  const { t } = useTranslation()
  const { messageFont, fontSize } = useSettings()

  const toolResponse = blocks.metadata?.rawMcpToolResponse

  const resultString = useMemo(() => {
    try {
      return JSON.stringify(
        {
          params: toolResponse?.arguments,
          response: toolResponse?.response
        },
        null,
        2
      )
    } catch (e) {
      return 'Invalid Result'
    }
  }, [toolResponse])

  if (!toolResponse) {
    return null
  }

  const copyContent = (content: string, toolId: string) => {
    navigator.clipboard.writeText(content)
    antdMessage.success({ content: t('message.copied'), key: 'copy-message' })
    setCopiedMap((prev) => ({ ...prev, [toolId]: true }))
    setTimeout(() => setCopiedMap((prev) => ({ ...prev, [toolId]: false })), 2000)
  }

  const handleCollapseChange = (keys: string | string[]) => {
    setActiveKeys(Array.isArray(keys) ? keys : [keys])
  }

  // Format tool responses for collapse items
  const getCollapseItems = () => {
    const items: { key: string; label: React.ReactNode; children: React.ReactNode }[] = []
    const { id, tool, status, response } = toolResponse
    const isInvoking = status === 'invoking'
    const isDone = status === 'done'
    const hasError = isDone && response?.isError === true
    const result = {
      params: toolResponse.arguments,
      response: toolResponse.response
    }

    items.push({
      key: id,
      label: (
        <MessageTitleLabel>
          <TitleContent>
            <ToolName>{tool.name}</ToolName>
            <StatusIndicator $isInvoking={isInvoking} $hasError={hasError}>
              {isInvoking
                ? t('message.tools.invoking')
                : hasError
                  ? t('message.tools.error')
                  : t('message.tools.completed')}
              {isInvoking && <LoadingOutlined spin style={{ marginLeft: 6 }} />}
              {isDone && !hasError && <CheckOutlined style={{ marginLeft: 6 }} />}
              {hasError && <WarningOutlined style={{ marginLeft: 6 }} />}
            </StatusIndicator>
          </TitleContent>
          <ActionButtonsContainer>
            {isDone && response && (
              <>
                <Tooltip title={t('common.expand')} mouseEnterDelay={0.5}>
                  <ActionButton
                    className="message-action-button"
                    onClick={(e) => {
                      e.stopPropagation()
                      setExpandedResponse({
                        content: JSON.stringify(response, null, 2),
                        title: tool.name
                      })
                    }}
                    aria-label={t('common.expand')}>
                    <ExpandOutlined />
                  </ActionButton>
                </Tooltip>
                <Tooltip title={t('common.copy')} mouseEnterDelay={0.5}>
                  <ActionButton
                    className="message-action-button"
                    onClick={(e) => {
                      e.stopPropagation()
                      copyContent(JSON.stringify(result, null, 2), id)
                    }}
                    aria-label={t('common.copy')}>
                    {!copiedMap[id] && <i className="iconfont icon-copy"></i>}
                    {copiedMap[id] && <CheckOutlined style={{ color: 'var(--color-primary)' }} />}
                  </ActionButton>
                </Tooltip>
              </>
            )}
          </ActionButtonsContainer>
        </MessageTitleLabel>
      ),
      children: isDone && result && (
<<<<<<< HEAD
        <ToolResponseContainer
          style={{
            fontFamily: messageFont === 'serif' ? 'var(--font-family-serif)' : 'var(--font-family)',
            fontSize: '12px'
          }}>
          <div className="markdown" dangerouslySetInnerHTML={{ __html: styledResult }} />
=======
        <ToolResponseContainer style={{ fontFamily, fontSize: '12px' }}>
          <CollapsedContent isExpanded={activeKeys.includes(id)} resultString={resultString} />
>>>>>>> 5d3b751a
        </ToolResponseContainer>
      )
    })

    return items
  }

  const renderPreview = (content: string) => {
    if (!content) return null

    try {
      const parsedResult = JSON.parse(content)
      switch (parsedResult.content[0]?.type) {
        case 'text':
          return <PreviewBlock>{parsedResult.content[0].text}</PreviewBlock>
        default:
          return <PreviewBlock>{content}</PreviewBlock>
      }
    } catch (e) {
      console.error('failed to render the preview of mcp results:', e)
      return <PreviewBlock>{content}</PreviewBlock>
    }
  }

  return (
    <>
      <CollapseContainer
        activeKey={activeKeys}
        size="small"
        onChange={handleCollapseChange}
        className="message-tools-container"
        items={getCollapseItems()}
        expandIcon={({ isActive }) => (
          <CollapsibleIcon className={`iconfont ${isActive ? 'icon-chevron-down' : 'icon-chevron-right'}`} />
        )}
      />

      <Modal
        title={expandedResponse?.title}
        open={!!expandedResponse}
        onCancel={() => setExpandedResponse(null)}
        footer={null}
        width="80%"
        centered
        transitionName="animation-move-down"
        styles={{ body: { maxHeight: '80vh', overflow: 'auto' } }}>
        {expandedResponse && (
<<<<<<< HEAD
          <ExpandedResponseContainer
            style={{
              fontFamily: messageFont === 'serif' ? 'var(--font-family-serif)' : 'var(--font-family)',
              fontSize
            }}>
            {/* mode swtich tabs */}
=======
          <ExpandedResponseContainer style={{ fontFamily, fontSize }}>
>>>>>>> 5d3b751a
            <Tabs
              tabBarExtraContent={
                <ActionButton
                  className="copy-expanded-button"
                  onClick={() => {
                    navigator.clipboard.writeText(
                      typeof expandedResponse.content === 'string'
                        ? expandedResponse.content
                        : JSON.stringify(expandedResponse.content, null, 2)
                    )
                    antdMessage.success({ content: t('message.copied'), key: 'copy-expanded' })
                  }}
                  aria-label={t('common.copy')}>
                  <i className="iconfont icon-copy"></i>
                </ActionButton>
              }
              items={[
                {
                  key: 'preview',
                  label: t('message.tools.preview'),
                  children: renderPreview(expandedResponse.content)
                },
                {
                  key: 'raw',
                  label: t('message.tools.raw'),
                  children: (
                    <CollapsedContent
                      isExpanded={true}
                      resultString={
                        typeof expandedResponse.content === 'string'
                          ? expandedResponse.content
                          : JSON.stringify(expandedResponse.content, null, 2)
                      }
                    />
                  )
                }
              ]}
            />
          </ExpandedResponseContainer>
        )}
      </Modal>
    </>
  )
}

// New component to handle collapsed content
const CollapsedContent: FC<{ isExpanded: boolean; resultString: string }> = ({ isExpanded, resultString }) => {
  const { renderedMarkdown: styledResult } = useShikiWithMarkdownIt(
    isExpanded ? `\`\`\`json\n${resultString}\n\`\`\`` : ''
  )

  if (!isExpanded) {
    return null
  }

  return <div className="markdown" dangerouslySetInnerHTML={{ __html: styledResult }} />
}

const CollapseContainer = styled(Collapse)`
  margin-top: 10px;
  margin-bottom: 12px;
  border-radius: 8px;
  overflow: hidden;

  .ant-collapse-header {
    background-color: var(--color-bg-2);
    transition: background-color 0.2s;

    &:hover {
      background-color: var(--color-bg-3);
    }
  }

  .ant-collapse-content-box {
    padding: 0 !important;
  }
`

const MessageTitleLabel = styled.div`
  display: flex;
  flex-direction: row;
  align-items: center;
  justify-content: space-between;
  width: 100%;
  min-height: 26px;
  gap: 10px;
  padding: 0;
`

const TitleContent = styled.div`
  display: flex;
  flex-direction: row;
  align-items: center;
  gap: 8px;
`

const ToolName = styled.span`
  color: var(--color-text);
  font-weight: 500;
  font-size: 13px;
`

const StatusIndicator = styled.span<{ $isInvoking: boolean; $hasError?: boolean }>`
  color: ${(props) => {
    if (props.$hasError) return 'var(--color-error, #ff4d4f)'
    if (props.$isInvoking) return 'var(--color-primary)'
    return 'var(--color-success, #52c41a)'
  }};
  font-size: 11px;
  display: flex;
  align-items: center;
  opacity: 0.85;
  border-left: 1px solid var(--color-border);
  padding-left: 8px;
`

const ActionButtonsContainer = styled.div`
  display: flex;
  gap: 8px;
  margin-left: auto;
`

const ActionButton = styled.button`
  background: none;
  border: none;
  color: var(--color-text-2);
  cursor: pointer;
  padding: 4px 8px;
  display: flex;
  align-items: center;
  justify-content: center;
  opacity: 0.7;
  transition: all 0.2s;
  border-radius: 4px;

  &:hover {
    opacity: 1;
    color: var(--color-text);
    background-color: var(--color-bg-1);
  }

  &:focus-visible {
    outline: 2px solid var(--color-primary);
    outline-offset: 2px;
    opacity: 1;
  }

  .iconfont {
    font-size: 14px;
  }
`

const CollapsibleIcon = styled.i`
  color: var(--color-text-2);
  font-size: 12px;
  transition: transform 0.2s;
`

const ToolResponseContainer = styled.div`
  border-radius: 0 0 4px 4px;
  overflow: auto;
  max-height: 300px;
  border-top: none;
  position: relative;
`

const PreviewBlock = styled.div`
  margin: 0;
  white-space: pre-wrap;
  word-break: break-word;
  color: var(--color-text);
  user-select: text;
`

const ExpandedResponseContainer = styled.div`
  background: var(--color-bg-1);
  border-radius: 8px;
  padding: 16px;
  position: relative;

  .copy-expanded-button {
    position: absolute;
    top: 10px;
    right: 10px;
    background-color: var(--color-bg-2);
    border-radius: 4px;
    z-index: 1;
  }

  pre {
    margin: 0;
    white-space: pre-wrap;
    word-break: break-word;
    color: var(--color-text);
  }
`

export default MessageTools<|MERGE_RESOLUTION|>--- conflicted
+++ resolved
@@ -114,17 +114,12 @@
         </MessageTitleLabel>
       ),
       children: isDone && result && (
-<<<<<<< HEAD
         <ToolResponseContainer
           style={{
             fontFamily: messageFont === 'serif' ? 'var(--font-family-serif)' : 'var(--font-family)',
             fontSize: '12px'
           }}>
-          <div className="markdown" dangerouslySetInnerHTML={{ __html: styledResult }} />
-=======
-        <ToolResponseContainer style={{ fontFamily, fontSize: '12px' }}>
           <CollapsedContent isExpanded={activeKeys.includes(id)} resultString={resultString} />
->>>>>>> 5d3b751a
         </ToolResponseContainer>
       )
     })
@@ -172,16 +167,11 @@
         transitionName="animation-move-down"
         styles={{ body: { maxHeight: '80vh', overflow: 'auto' } }}>
         {expandedResponse && (
-<<<<<<< HEAD
           <ExpandedResponseContainer
             style={{
               fontFamily: messageFont === 'serif' ? 'var(--font-family-serif)' : 'var(--font-family)',
               fontSize
             }}>
-            {/* mode swtich tabs */}
-=======
-          <ExpandedResponseContainer style={{ fontFamily, fontSize }}>
->>>>>>> 5d3b751a
             <Tabs
               tabBarExtraContent={
                 <ActionButton
